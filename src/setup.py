#!/usr/bin/env python
DEVEL = False

import distutils.sysconfig, os, sys
from distutils.core import setup, Extension


if os.environ.has_key('SAGE_CBLAS'):
    CBLAS=os.environ['SAGE_CBLAS']
else:
    CBLAS='gslcblas'  # possibly (?) slow but *guaranteed* to be available

if len(sys.argv) > 1 and sys.argv[1] == "sdist":
    sdist = True
else:
    sdist = False

NO_WARN = True

if not os.environ.has_key('SAGE_ROOT'):
    print "    ERROR: The environment variable SAGE_ROOT must be defined."
    sys.exit(1)
else:
    SAGE_ROOT  = os.environ['SAGE_ROOT']
    SAGE_LOCAL = SAGE_ROOT + '/local/'
    SAGE_DEVEL = SAGE_ROOT + '/devel/'


if not os.environ.has_key('SAGE_VERSION'):
    SAGE_VERSION=0
else:
    SAGE_VERSION = os.environ['SAGE_VERSION']

SITE_PACKAGES = '%s/lib/python/site-packages/'%SAGE_LOCAL
if not os.path.exists(SITE_PACKAGES):
    SITE_PACKAGES = '%s/lib/python2.5/site-packages/'%SAGE_LOCAL
    if not os.path.exists(SITE_PACKAGES):
        SITE_PACKAGES = '%s/lib/python2.4/site-packages/'%SAGE_LOCAL
        if not os.path.exists(SITE_PACKAGES):
            raise RuntimeError, "Unable to find site-packages directory (see setup.py file in sage python code)."

SITE_PACKAGES_REL=SITE_PACKAGES[len(SAGE_LOCAL)+5:]

if not os.path.exists('build/sage'):
    os.makedirs('build/sage')

sage_link = SITE_PACKAGES + '/sage'
if not os.path.islink(sage_link) or not os.path.exists(sage_link):
    os.system('rm -rf "%s"'%sage_link)
    os.system('cd %s; ln -sf ../../../../devel/sage/build/sage .'%SITE_PACKAGES)


include_dirs = ['%s/include'%SAGE_LOCAL, '%s/include/python'%SAGE_LOCAL, \
                '%s/sage/sage/ext'%SAGE_DEVEL]

############# Prebuild stdsage.so ###################
# AUTHOR:
#     -- Joel B. Mohler (first version)
# This does *not* work except on linux by accident: see
#    http://mail.python.org/pipermail/pythonmac-sig/2005-December/015583.html
#####################################################
## stdsage = Extension('sage.ext.stdsage',
##               sources = ['sage/ext/stdsage.c'],
##               include_dirs = include_dirs )
## # This command builds the stdsage module if it has changed.
## setup(name        = 'sage-stdsage',
##       version     =  SAGE_VERSION,
##       description = 'SAGE: System for Algebra and Geometry Experimentation',
##       license     = 'GNU Public License (GPL)',
##       author      = 'William Stein',
##       author_email= 'wstein@gmail.com',
##       url         = 'http://sage.math.washington.edu/sage',
##       packages    = ['sage.ext'],
##       ext_modules = [stdsage],
##       include_dirs = include_dirs)
## cmd = 'cd %s/lib; ln -sf %s/sage/ext/stdsage.so libstdsage.so' % (SAGE_LOCAL,SITE_PACKAGES_REL)
## print cmd
## print "-"*80
## os.system(cmd)

#####################################################

ec =    Extension('sage.libs.ec.ec',
              sources = ["sage/libs/ec/ec.pyx"] +  \
                        ["sage/libs/ec/%s"%s for s in \
                         ["analrank.c", "apcompute.c", "arderivs.c",
                          "arintern.c", "arith.c", "artwists.c",
                          "arutil.c", "checkit.c", "degphi.c",
                          "diskio.c", "docurve.c", "dodisk.c",
                          "equation.c", "exotic.c", "fixit.c",
                          "iisog2.c", "iisog3.c", "isog.c", "isog2.c",
                          "isog23.c", "isog24.c", "isog3.c", "isog5.c",
                          "isog52.c", "isog713.c", "isogNprime.c",
                          "isoggen.c", "isogsort.c", "isogx0.c",
                          "isogx0branch.c", "isogx0branch1.c",
                          "isogx0branch2.c", "isogx0branch3.c",
                          "isogx0branch4.c", "isogx0branch5.c",
                          "isogx0branch6.c", "isogx0getd.c",
                          "isogx0period.c", "readit.c",
                          "special.c", "util.c"]],
              libraries = ["pari", "m"])

hanke = Extension(name = "sage.libs.hanke.hanke",
              sources = ["sage/libs/hanke/hanke.pyx",
                         "sage/libs/hanke/wrap.cc",
                         "sage/libs/hanke/Matrix_mpz/Matrix_mpz.cc",
                         "sage/libs/hanke/Matrix_mpz/CountLocal2.cc",
                         "sage/libs/hanke/Matrix_mpz/CountLocal.cc",
                         "sage/libs/hanke/Matrix_mpz/Local_Constants.cc",
                         "sage/libs/hanke/Matrix_mpz/Local_Density_Front.cc",
                         "sage/libs/hanke/Matrix_mpz/Local_Density_Congruence.cc",
                         "sage/libs/hanke/Matrix_mpz/Local_Normal.cc",
                         "sage/libs/hanke/Matrix_mpz/Local_Invariants.cc",
                         "sage/libs/hanke/Utilities/string_utils.cc",
                         "sage/libs/hanke/GMP_class_extras/mpz_class_extras.cc",
                         "sage/libs/hanke/GMP_class_extras/vectors.cc" ],
                   libraries = ["gmp", "gmpxx", "stdc++"])

ntl = Extension('sage.libs.ntl.ntl',
                 sources = ["sage/libs/ntl/ntl.pyx", "sage/libs/ntl/ntl_wrap.cc"],
                 libraries = ["ntl", "gmp", "gmpxx", "m", "stdc++"]
                 )

mwrank =  Extension("sage.libs.mwrank.mwrank",
                    sources = ["sage/libs/mwrank/mwrank.pyx",
                         "sage/libs/mwrank/wrap.cc"],
                    define_macros = [("NTL_ALL",None)],
                    libraries = ["mwrank", "ntl", "gmp", "gmpxx", "stdc++", "m", "pari"])

pari = Extension('sage.libs.pari.gen',
                 sources = ["sage/libs/pari/gen.pyx"],
                 libraries = ['pari', 'gmp'])

cf = Extension('sage.libs.cf.cf',
               sources = ["sage/libs/cf/cf.pyxe", "sage/libs/cf/ftmpl_inst.cc"],
               libraries = ['cf', 'cfmem', 'gmp', 'stdc++', 'm']
               )

linbox_gfq = Extension('sage.libs.linbox.finite_field_givaro',
                   sources = ["sage/libs/linbox/finite_field_givaro.pyx"],
                   libraries = ['gmp', 'gmpxx', 'm', 'stdc++', 'givaro', 'linbox'],
                   language='c++'
                   )

matrix_dense = Extension('sage.matrix.matrix_dense',
              ['sage/matrix/matrix_dense.pyx'])

matrix_sparse = Extension('sage.matrix.matrix_sparse',
              ['sage/matrix/matrix_sparse.pyx'])

todo_delete_this =   Extension('sage.matrix.sparse_matrix_pyx',
              ['sage/matrix/sparse_matrix_pyx.pyx',
               'sage/rings/integer.pyx',
               'sage/rings/rational.pyx',
               'sage/ext/arith.pyx',
               'sage/ext/mpn_pylong.c', 'sage/ext/mpz_pylong.c'],
              libraries=['gmp'])

matrix_domain = Extension('sage.matrix.matrix_domain',
              ['sage/matrix/matrix_domain.pyx'])

matrix_pid = Extension('sage.matrix.matrix_pid',
                       ['sage/matrix/matrix_pid.pyx'])

matrix_integer = Extension('sage.matrix.matrix_integer',
                           ['sage/matrix/matrix_integer.pyx'])

matrix_integer_dense = Extension('sage.matrix.matrix_integer_dense',
                                 ['sage/matrix/matrix_integer_dense.pyx'],
                                 libraries = ['gmp'])

matrix_integer_sparse = Extension('sage.matrix.matrix_integer_sparse',
                                  ['sage/matrix/matrix_integer_sparse.pyx'],
                                  libraries = ['gmp'])

matrix_modn_dense = Extension('sage.matrix.matrix_modn_dense',
                              ['sage/matrix/matrix_modn_dense.pyx'])

matrix_modn_sparse = Extension('sage.matrix.matrix_modn_sparse',
                               ['sage/matrix/matrix_modn_sparse.pyx'])

matrix_field = Extension('sage.matrix.matrix_field',
                       ['sage/matrix/matrix_field.pyx'])

matrix_pid = Extension('sage.matrix.matrix_pid',
                       ['sage/matrix/matrix_pid.pyx'])

matrix_rational_dense = Extension('sage.matrix.matrix_rational_dense',
                                  ['sage/matrix/matrix_rational_dense.pyx',
                                   'sage/rings/integer.pyx',
                                   'sage/rings/rational.pyx',
                                   'sage/ext/arith.pyx',
                                   'sage/ext/mpn_pylong.c', 'sage/ext/mpz_pylong.c'],
                                  libraries = ['gmp'])

matrix_rational_sparse = Extension('sage.matrix.matrix_rational_sparse',
                                   ['sage/matrix/matrix_rational_sparse.pyx'],
                                   libraries = ['gmp'])

complex_number2 = Extension('sage.rings.complex_number2',
			    ['sage/rings/complex_number2.pyx'],
			    libraries = ['gmp'])

free_module_element = Extension('sage.modules.free_module_element',
                                ['sage/modules/free_module_element.pyx'])

################ GSL wrapping ######################

gsl_fft = Extension('sage.gsl.fft',
                ['sage/gsl/fft.pyx'],
                libraries = ['gsl', CBLAS],define_macros=[('GSL_DISABLE_DEPRECATED','1')])

gsl_interpolation = Extension('sage.gsl.interpolation',
                ['sage/gsl/interpolation.pyx'],
                libraries = ['gsl', CBLAS],
define_macros=[('GSL_DISABLE_DEPRECATED','1')])

gsl_callback = Extension('sage.gsl.callback',
                ['sage/gsl/callback.pyx'],
                libraries = ['gsl', CBLAS]
,define_macros=[('GSL_DISABLE_DEPRECATED','1')])

real_double = Extension('sage.rings.real_double',
                ['sage/rings/real_double.pyx'],
                libraries = ['gsl', CBLAS],define_macros=[('GSL_DISABLE_DEPRECATED','1')])

complex_double = Extension('sage.rings.complex_double',
                           ['sage/rings/complex_double.pyx'],
                           libraries = ['gsl', CBLAS, 'pari', 'gmp'],define_macros=[('GSL_DISABLE_DEPRECATED','1')])


gsl_array = Extension('sage.gsl.gsl_array',['sage/gsl/gsl_array.pyx'],
                libraries=['gsl',CBLAS],define_macros=[('GSL_DISABLE_DEPRECATED','1')])
gsl_ode = Extension('sage.gsl.ode',['sage/gsl/ode.pyx'],libraries=['gsl',CBLAS],
                define_macros=[('GSL_DISABLE_DEPRECATED','1')])


dwt = Extension('sage.gsl.dwt',['sage/gsl/dwt.pyx'],
                 libraries=['gsl',CBLAS],
                 define_macros=[('GSL_DISABLE_DEPRECATED','1')])


RealDoubleVectors = Extension('sage.modules.RealDoubleVectors',['sage/modules/RealDoubleVectors.pyx'],
                              libraries = ['gsl',CBLAS,'pari','gmp'],define_macros = [('GSL_DISABLE_DEPRECAED','1')])

ComplexDoubleVectors = Extension('sage.modules.ComplexDoubleVectors',['sage/modules/ComplexDoubleVectors.pyx'],libraries = ['gsl',CBLAS,'pari','gmp'],
                                define_macros= [('GSL_DISABLE_DEPRECATED','1')])

#####################################################

ext_modules = [ \
    free_module_element, \
<<<<<<< HEAD

=======
    ComplexDoubleVectors,\
    RealDoubleVectors,\
>>>>>>> ed54e505
    ec, \
    pari, \

    mwrank, \

    ntl, \

    #cf, \

    matrix_domain,
    matrix_dense,
    matrix_sparse,
    matrix_field,
    matrix_integer_dense,
    matrix_integer_sparse,
    matrix_modn_dense,
    matrix_modn_sparse,
    matrix_pid,
    matrix_integer,
    matrix_rational_dense,
    matrix_rational_sparse,
    todo_delete_this,

    dwt,
    gsl_array,
    gsl_ode,
    gsl_fft,
    gsl_interpolation,
    gsl_callback,
    real_double,
    complex_double,

    # complex_number2, \

    #Extension('sage.rings.multi_polynomial_element_pyx',
    #          sources = ['sage/rings/multi_polynomial_element_pyx.pyx']), \

    Extension('sage.ext.arith',
              sources = ['sage/ext/arith.pyx']), \

    Extension('sage.ext.arith_gmp',
              sources = ['sage/ext/arith_gmp.pyx'],
              libraries=['gmp']), \

    Extension('sage.structure.coerce',
              sources = ['sage/structure/coerce.pyx']), \

    Extension('sage.modular.congroup_pyx',
              sources = ['sage/modular/congroup_pyx.pyx', \
                         'sage/ext/arith.pyx']), \

    Extension('sage.structure.element',
              sources = ['sage/structure/element.pyx']), \

    Extension('sage.modules.module',
              sources = ['sage/modules/module.pyx']), \

    Extension('sage.rings.ring',
              sources = ['sage/rings/ring.pyx']), \

    Extension('sage.groups.group',
              sources = ['sage/groups/group.pyx']), \

    Extension('sage.structure.sage_object',
              sources = ['sage/structure/sage_object.pyx']), \

    Extension('sage.structure.gens',
              sources = ['sage/structure/gens.pyx']), \

    Extension('sage.rings.real_mpfr',
              sources = ['sage/rings/real_mpfr.pyx', 'sage/rings/ring.pyx'],
              libraries = ['mpfr', 'gmp']), \

    Extension('sage.rings.integer',
              sources = ['sage/ext/arith.pyx', 'sage/rings/integer.pyx', \
                         'sage/ext/mpn_pylong.c', 'sage/ext/mpz_pylong.c'],
              libraries=['gmp']), \

    Extension('sage.rings.bernoulli_mod_p',
              sources = ['sage/rings/bernoulli_mod_p.pyx', 'sage/ext/arith.pyx'],
              libraries=['ntl'],
              include_dirs=['sage/libs/ntl/']), \

    Extension('sage.rings.polynomial_pyx',
              sources = ['sage/rings/polynomial_pyx.pyx',
                         'sage/ext/arith_gmp.pyx'],
              libraries=['gmp']), \

    Extension('sage.rings.rational',
              sources = ['sage/rings/rational.pyx',
                         'sage/ext/arith.pyx', \
                         'sage/rings/integer.pyx', \
                         'sage/ext/mpn_pylong.c', 'sage/ext/mpz_pylong.c'],
              libraries=['gmp']), \

    Extension('sage.rings.sparse_poly',
              sources = ['sage/rings/sparse_poly.pyx'],
              libraries=['gmp']), \

    Extension('sage.rings.polydict',
              sources = ['sage/rings/polydict.pyx']), \

    Extension('sage.matrix.dense_matrix_pyx',
              ['sage/matrix/dense_matrix_pyx.pyx',
               'sage/rings/integer.pyx',
               'sage/rings/rational.pyx',
               'sage/ext/arith.pyx',
               'sage/ext/mpn_pylong.c', 'sage/ext/mpz_pylong.c'],
              libraries=['gmp']), \

    Extension('sage.misc.search',
              ['sage/misc/search.pyx']), \

    Extension('sage.modular.modsym.heilbronn',
              ['sage/modular/modsym/heilbronn.pyx',
               'sage/modular/modsym/p1list.pyx',
               'sage/ext/arith.pyx'],
              libraries = ['gmp', 'm']), \

    Extension('sage.modular.modsym.p1list',
              ['sage/modular/modsym/p1list.pyx',
               'sage/ext/arith.pyx'],
              libraries = ['gmp']), \

    Extension('sage.structure.mutability_pyx',
              ['sage/structure/mutability_pyx.pyx']
              ), \

    Extension('sage.matrix.matrix_generic',
              ['sage/matrix/matrix_generic.pyx']
              ), \

    Extension('sage.rings.integer_mod',
              ['sage/rings/integer_mod.pyx'],
              libraries = ['gmp']
              ), \

    ]


#mpc = Extension('sage.rings.mpc',
#              sources = ['sage/rings/mpc.pyx', 'sage/rings/ring.pyx'],
#              libraries = ['mpc', 'mpfr', 'gmp'])


extra_compile_args = [ ]

if NO_WARN and distutils.sysconfig.get_config_var('CC').startswith("gcc"):
    extra_compile_args = ['-w']

if DEVEL:
    extra_compile_args.append('-ggdb')
    ext_modules.append(hanke)
    #ext_modules.append(mpc)
    ext_modules.append(linbox_gfq)

for m in ext_modules:
    m.sources += ['sage/ext/interrupt.c', 'sage/ext/stdsage.c']
    m.library_dirs += ['%s/lib' % SAGE_LOCAL]

def need_to_create(file1, file2):
    """
    Return True if either file2 does not exist or is older than file1.

    If file1 does not exist, always return False.
    """
    if not os.path.exists(file1):
        return False
    if not os.path.exists(file2):
        return True
    if os.path.getctime(file2) < os.path.getctime(file1):
        return True
    return False


def process_pyrexembed_file(f, m):
    # This is a pyrexembed file, so process accordingly.
    dir, base = os.path.split(f[:-5])
    tmp = '%s/.tmp_pyrexembed'%dir
    if os.path.exists(tmp) and not os.path.isdir(tmp):
        print "Please delete file '%s' in %s"%(tmp, dir)
        sys.exit(1)
    if not os.path.exists(tmp):
        os.makedirs(tmp)
    pyxe_file = "%s/%s.pyxe"%(tmp, base)

    # The following files will be produced by pyrexembed.
    cpp_file = "%s/%s_embed.cpp"%(dir, base)
    c_file = "%s/%s.c"%(dir, base)
    pyx_file = "%s/%s.pyx"%(dir,base)
    pyx_embed_file = "%s/%s.pyx"%(tmp, base)
    h_file = "%s/%s_embed.h"%(tmp, base)
    if need_to_create(f, pyx_file) or need_to_create(f, cpp_file) or need_to_create(f, h_file):
        os.system('cp -p %s %s'%(f, pyxe_file))
        os.system('cp -p %s/*.pxi %s'%(dir, tmp))
        os.system('cp -p %s/*.pxd %s'%(dir, tmp))
        os.system('cp -p %s/*.h %s'%(dir, tmp))
        cmd = "pyrexembed %s"%pyxe_file
        print cmd
        ret = os.system(cmd)
        if ret != 0:
            print "sage: Error running pyrexembed."
            sys.exit(1)
        process_pyrex_file(pyx_embed_file, m)
        cmd = 'cp -p %s/*.pyx %s/; cp -p %s/*.c %s/; cp -p %s/*.h %s/; cp -p %s/*.cpp %s/'%(tmp, dir, tmp, dir, tmp, dir, tmp, dir)
        print cmd
        os.system(cmd)
    return [cpp_file, c_file]

def process_pyrex_file(f, m):
    """
    INPUT:
        f -- file name
        m -- Extension module description (i.e., object of type Extension).
    """
    # This is a pyrex file, so process accordingly.
    g = os.path.splitext(f)[0]
    pyx_inst_file = '%s/%s'%(SITE_PACKAGES, f)
    if need_to_create(f, pyx_inst_file):
        print "%s --> %s"%(f, pyx_inst_file)
        os.system('cp %s %s 2>/dev/null'%(f, pyx_inst_file))
    out_file = f[:-4] + ".c"
    if m.language == 'c++':
        out_file += 'pp'
    if need_to_create(f, out_file) or need_to_create(g + '.pxd', out_file):
        cmd = "pyrexc -I%s %s"%(os.getcwd(), f)
        print cmd
        ret = os.system(cmd)
        if ret != 0:
            print "sage: Error running pyrexc."
            sys.exit(1)
        # If the language for the extension is C++,
        # then move the resulting output file to have the correct extension.
        # (I don't know how to tell Pyrex to do this automatically.)
        if m.language == 'c++':
            os.system('mv %s.c %s'%(f[:-4], out_file))
    return [out_file]


def pyrex(ext_modules):
    for m in ext_modules:
        m.extra_compile_args += extra_compile_args
#        m.extra_link_args += extra_link_args
        new_sources = []
        for i in range(len(m.sources)):
            f = m.sources[i]
            s = open(f).read()
            if f[-5:] == '.pyxe':# and s.find("#embed") != -1 and s.find('#}embed') != -1:
                new_sources = process_pyrexembed_file(f, m)
            elif f[-4:] == ".pyx":
                new_sources += process_pyrex_file(f, m)
            else:
                new_sources.append(f)
        m.sources = new_sources


#############################################
# Update interrupt.h and stdsage.h files
os.system("cp sage/ext/interrupt.h %s/include/"%SAGE_LOCAL)
os.system("cp sage/ext/stdsage.h %s/include/"%SAGE_LOCAL)

##########################################




if not sdist:
    pyrex(ext_modules)


setup(name        = 'sage',

      version     =  SAGE_VERSION,

      description = 'SAGE: System for Algebra and Geometry Experimentation',

      license     = 'GNU Public License (GPL)',

      author      = 'William Stein',

      author_email= 'wstein@gmail.com',

      url         = 'http://modular.math.washington.edu/sage',

      packages    = ['sage',

                     'sage.algebras',

                     'sage.categories',

                     'sage.coding',

                     'sage.combinat',

                     'sage.crypto',

                     'sage.databases',

                     'sage.edu',

                     'sage.ext',

                     'sage.functions',

                     'sage.geometry',

                     'sage.gsl',

                     'sage.groups',
                     'sage.groups.abelian_gps',
                     'sage.groups.matrix_gps',
                     'sage.groups.perm_gps',

                     'sage.interfaces',

                     'sage.lfunctions',

                     'sage.libs',
                     'sage.libs.hanke',
                     'sage.libs.mwrank',
                     'sage.libs.ntl',
                     'sage.libs.ec',
                     'sage.libs.pari',
                     'sage.libs.cf',
                     'sage.libs.linbox',

                     'sage.matrix',

                     'sage.misc',

                     'sage.modules',

                     'sage.modular',
                     'sage.modular.abvar',
                     'sage.modular.hecke',
                     'sage.modular.modform',
                     'sage.modular.modsym',
                     'sage.modular.ssmod',

                     'sage.monoids',

                     'sage.plot',
                     'sage.plot.mpl3d',

                     'sage.quadratic_forms',

                     'sage.rings',
                     'sage.rings.number_field',

                     'sage.tests',

                     'sage.sets',

                     'sage.schemes',
                     'sage.schemes.generic',
                     'sage.schemes.jacobians',
                     'sage.schemes.plane_curves',
                     'sage.schemes.plane_quartics',
                     'sage.schemes.elliptic_curves',
                     'sage.schemes.hyperelliptic_curves',

                     'sage.server',
                     'sage.server.server1',
                     'sage.server.notebook',
                     'sage.server.wiki',
                     'sage.server.trac',

                     'sage.structure',
                     ],

      ext_modules = ext_modules,
      include_dirs = include_dirs)


<|MERGE_RESOLUTION|>--- conflicted
+++ resolved
@@ -148,14 +148,6 @@
 matrix_sparse = Extension('sage.matrix.matrix_sparse',
               ['sage/matrix/matrix_sparse.pyx'])
 
-todo_delete_this =   Extension('sage.matrix.sparse_matrix_pyx',
-              ['sage/matrix/sparse_matrix_pyx.pyx',
-               'sage/rings/integer.pyx',
-               'sage/rings/rational.pyx',
-               'sage/ext/arith.pyx',
-               'sage/ext/mpn_pylong.c', 'sage/ext/mpz_pylong.c'],
-              libraries=['gmp'])
-
 matrix_domain = Extension('sage.matrix.matrix_domain',
               ['sage/matrix/matrix_domain.pyx'])
 
@@ -226,6 +218,13 @@
 
 complex_double = Extension('sage.rings.complex_double',
                            ['sage/rings/complex_double.pyx'],
+                           libraries = ['gsl', CBLAS, 'pari', 'gmp'])
+
+RealDoubleVectors = Extension('sage.modules.RealDoubleVectors',['sage/modules/RealDoubleVectors.pyx'],
+                              libraries = ['gsl',CBLAS,'pari','gmp'],define_macros = [('GSL_DISABLE_DEPRECAED','1')])
+
+ComplexDoubleVectors = Extension('sage.modules.ComplexDoubleVectors',['sage/modules/ComplexDoubleVectors.pyx'],libraries = ['gsl',CBLAS,'pari','gmp'],
+                                define_macros= [('GSL_DISABLE_DEPRECATED','1')])
                            libraries = ['gsl', CBLAS, 'pari', 'gmp'],define_macros=[('GSL_DISABLE_DEPRECATED','1')])
 
 
@@ -240,22 +239,12 @@
                  define_macros=[('GSL_DISABLE_DEPRECATED','1')])
 
 
-RealDoubleVectors = Extension('sage.modules.RealDoubleVectors',['sage/modules/RealDoubleVectors.pyx'],
-                              libraries = ['gsl',CBLAS,'pari','gmp'],define_macros = [('GSL_DISABLE_DEPRECAED','1')])
-
-ComplexDoubleVectors = Extension('sage.modules.ComplexDoubleVectors',['sage/modules/ComplexDoubleVectors.pyx'],libraries = ['gsl',CBLAS,'pari','gmp'],
-                                define_macros= [('GSL_DISABLE_DEPRECATED','1')])
-
 #####################################################
 
 ext_modules = [ \
     free_module_element, \
-<<<<<<< HEAD
-
-=======
     ComplexDoubleVectors,\
     RealDoubleVectors,\
->>>>>>> ed54e505
     ec, \
     pari, \
 
@@ -277,6 +266,7 @@
     matrix_integer,
     matrix_rational_dense,
     matrix_rational_sparse,
+
     todo_delete_this,
 
     dwt,
