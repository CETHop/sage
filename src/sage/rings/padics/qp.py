--- conflicted
+++ resolved
@@ -13,11 +13,7 @@
 
 
 padic_field_cache = {}
-<<<<<<< HEAD
 def Qp(p, prec = 20, type = 'capped-rel', print_mode = 'series', halt = 40, check = True):
-=======
-def Qp(p, prec = 20, type = 'capped-rel', print_mode = None, halt = 40, names = None, check = True):
->>>>>>> 90e82ad1
     """
     A creation function for p-adic fields.
 
@@ -62,24 +58,13 @@
     if names is None:
         names = str(p)
     if type != 'lazy':
-<<<<<<< HEAD
-        key = (p, prec, type, print_mode)
+        key = (p, prec, type, names, print_mode)
     else:
-        key = (p, prec, halt, print_mode)
-=======
-        key = (p, prec, type, names)
-    else:
-        key = (p, prec, halt, names)
->>>>>>> 90e82ad1
+        key = (p, prec, halt, names, print_mode)
     if padic_field_cache.has_key(key):
         K = padic_field_cache[key]()
         if K != None:
             return K
-<<<<<<< HEAD
-=======
-    if print_mode is None:
-        print_mode = 'series'
->>>>>>> 90e82ad1
     if (type == 'capped-rel'):
         K = pAdicFieldCappedRelative(p, prec, print_mode, names)
     elif (type == 'lazy'):
@@ -91,12 +76,7 @@
 
 pAdicField = Qp # for backwards compatibility; and it's not hard.
 
-<<<<<<< HEAD
-qadic_field_cache = {}
-def Qq(q, names=None, prec=20, type='capped-rel', print_mode='series', halt=40, modulus=None, check=True):
-=======
 def Qq(q, prec = None, type = 'capped-rel', modulus = None, names=None, print_mode="series", halt=40, qp_name = None, check=True):
->>>>>>> 90e82ad1
     r"""
     Given a prime power q = p^n, return the unique unramified extension
     of Qp of degree n.
@@ -129,30 +109,13 @@
     if len(F) != 1:
         raise ValueError, "q must be a prime power"
     if F[0][1] == 1:
-<<<<<<< HEAD
-        return Qp(q, prec, type, print_mode, halt)
-
-    if type != 'lazy':
-        key = (q, names, prec, type, print_mode)
-    else:
-        key = (q, names, prec, halt, print_mode)
-    if qadic_field_cache.has_key(key):
-        K = qadic_field_cache[key]()
-        if not (K is None):
-            return K
-
-=======
         return Qp(q, prec, type, print_mode, halt, names, check)
     base = Qp(F[0][0], prec, type, print_mode, halt, qp_name, check = False)
->>>>>>> 90e82ad1
     if modulus is None:
         from sage.rings.finite_field import GF
-<<<<<<< HEAD
-        modulus = PolynomialRing(Qp(F[0][0], prec, type, print_mode, halt), names)(GF(q,names).modulus().change_ring(ZZ))
-    K = UnramifiedRingExtension(modulus, prec, print_mode, check)
-    qadic_field_cache[key] = weakref.ref(K)
-
-    return K
+        from sage.rings.integer_ring import ZZ
+        modulus = PolynomialRing(base, 'x')(GF(q, names).modulus().change_ring(ZZ))
+    return ExtensionFactory(base, modulus, prec, names, print_mode, halt, check, unram = True)
 
 
 ######################################################
@@ -190,9 +153,4 @@
 
 def QqL(p, prec = 20, print_mode = 'series', halt = 40, check=True):
     return Qq(p=p, prec=prec, print_mode=print_mode, halt=halt, check=check,
-              type = 'lazy')
-=======
-        from sage.rings.integer_ring import ZZ
-        modulus = PolynomialRing(base, 'x')(GF(q, names).modulus().change_ring(ZZ))
-    return ExtensionFactory(base, modulus, prec, names, print_mode, halt, check, unram = True)
->>>>>>> 90e82ad1
+              type = 'lazy')