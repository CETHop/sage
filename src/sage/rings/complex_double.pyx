r"""
Double Precision Complex Numbers

SAGE supports arithmetic using double-precision complex numbers.  A
double-precision complex number is a complex number x + I*y with x, y
64-bit (8 byte) floating point numbers (double precision).

The field \code{ComplexDoubleField} implements the field of all
double-precision complex numbers.  You can refer to this field by the
shorthand CDF.  Elements of this field are of type
\code{ComplexDoubleElement}.  If x and y are coercible to doubles, you
can create a complex double element using
\code{ComplexDoubleElement(x,y)}. You can coerce more general objects
z to complex doubles by typing either \code{ComplexDoubleField(x)} or
\code{CDF(x)}.

EXAMPLES:
    sage: ComplexDoubleField()
    Complex Double Field
    sage: CDF
    Complex Double Field
    sage: type(CDF.0)
    <type 'sage.rings.complex_double.ComplexDoubleElement'>
    sage: ComplexDoubleElement(sqrt(2),3)
    1.41421356237 + 3.0*I
    sage: parent(CDF(-2))
    Complex Double Field

    sage: CC == CDF
    False
    sage: CDF is ComplexDoubleField()     # CDF is the shorthand
    True
    sage: CDF == ComplexDoubleField()
    True


The underlying arithmetic of complex numbers is implemented using
functions and macros in GSL (the GNU Scientific Library), and should
be very fast.  Also, all standard complex trig functions, log,
exponents, etc., are implemented using GSL, and are also robust and
fast.  Several other special functions, e.g. eta, gamma, incomplete
gamma, etc., are implemented using the PARI C library.

AUTHOR:
    -- William Stein (2006-09): first version
"""

#################################################################################
#       Copyright (C) 2006 William Stein <wstein@gmail.com>
#
#  Distributed under the terms of the GNU General Public License (GPL)
#
#                  http://www.gnu.org/licenses/
#*****************************************************************************

import operator

include '../ext/interrupt.pxi'
include '../ext/stdsage.pxi'

cdef extern from "math.h":
    double modf (double value, double *integer_part)
    double M_PI_4

cdef extern from "../libs/pari/misc.h":
    void set_gel(GEN x, long n, GEN z)

from sage.misc.sage_eval import sage_eval

cimport sage.rings.ring

from sage.structure.element cimport RingElement, Element, ModuleElement, FieldElement
from sage.structure.parent  cimport Parent

cimport sage.libs.pari.gen
import sage.libs.pari.gen


import infinity
import  complex_number

import complex_field
CC = complex_field.ComplexField()

# PREC is the precision (in decimal digits) that all PARI computations with doubles
# are done with in this module.  A double is by definition 8 bytes or 64 bits.  Since
#              log(2^64,10) = 19.265919722494793  < 28
# 28 *digits* should be way more than enough for correctness to 64 bits.   We choose
# 28 since 20 gets rounded up to 28 digits automatically by PARI anyways.   In theory
# 19 digits might also be OK, but I've noticed that last digit or two of PARI output
# can be questionable -- it varies from version to version, so...
cdef int PREC
PREC = 28

from random import random

cdef class ComplexDoubleField_class(sage.rings.ring.Field):
    """
    The field of complex double precision numbers.

    ALGORITHM: Arithmetic is done using GSL (the GNU Scientific Library).
    """
    def is_exact(self):
        return False
    def __richcmp__(left, right, int op):
        return (<Parent>left)._richcmp(right, op)
    cdef int _cmp_c_impl(left, Parent right) except -2:
        # There is only one CDF.
        return cmp(type(left),type(right))

    def __hash__(self):
        return 561162115
<<<<<<< HEAD

    def __cmp__(self, other):
=======
        #return hash(self.str())

    def characteristic(self):
>>>>>>> 76b079b0
        """
        Return the characteristic of this complex double field, which is 0.

        EXAMPLES:
            sage: CDF.characteristic()
            0
        """
        import integer
        return integer.Integer(0)

    def random_element(self, float xmin=-1, float xmax=1, float ymin=-1, float ymax=1):
        """
        Return a random element this complex double field with real
        and imaginary part bounded by xmin, xmax, ymin, ymax.

        EXAMPLES:
            sage: CDF.random_element()
            0.209449195154 + 0.358283042908*I
            sage: CDF.random_element(-10,10,-10,10)
            -8.95410163615 + 8.72241592407*I
            sage: CDF.random_element(-10^20,10^20,-2,2)
            2.60705696501e+19 - 1.3642168045*I
        """
        global _CDF
        cdef ComplexDoubleElement z
        z = PY_NEW(ComplexDoubleElement)
        z._complex = gsl_complex_rect( (xmax-xmin)*random() + xmin, (ymax-ymin)*random() + ymin)
        return z

    def __repr__(self):
        """
        Print out this complex double field.

        EXAMPLES:
            sage: ComplexDoubleField()
            Complex Double Field
            sage: CDF
            Complex Double Field
        """
        return "Complex Double Field"

    def __cmp__(self, x):
        """
        EXAMPLES:
            sage: CDF == 5
            False
            sage: loads(dumps(CDF)) == CDF
            True
        """
        if PY_TYPE_CHECK(x, ComplexDoubleField_class):
            return 0
        return cmp(type(self), type(x))

    def __call__(self, x, im=None):
        """
        Create a complex double using x and optionally an imaginary part im.

        EXAMPLES:
            sage: CDF(0,1)
            1.0*I
            sage: CDF(2/3)
            0.666666666667
            sage: CDF(5)
            5.0
            sage: CDF('i')
            1.0*I
            sage: CDF(complex(2,-3))
            2.0 - 3.0*I
            sage: CDF(4.5)
            4.5
            sage: CDF(1+I)
            1.0 + 1.0*I

        A TypeError is raised if the coercion doesn't make sense:
            sage: CDF(QQ['x'].0)
            Traceback (most recent call last):
            ...
            TypeError: cannot coerce nonconstant polynomial to float

        One can convert back and forth between double precision complex
        numbers and higher-precision ones, though of course there may
        be loss of precision:
            sage: a = ComplexField(200)(-2).sqrt(); a
            1.4142135623730950488016887242096980785696718753769480731766*I
            sage: b = CDF(a); b
            1.41421353817*I
            sage: a.parent()(b)
            1.4142135623700000000000000000000000000000000000000000000000*I
        """
        if im is None:
            if isinstance(x, ComplexDoubleElement):
                return x
            elif isinstance(x, (float, int, long)):
                return ComplexDoubleElement(x, 0)
            elif isinstance(x, complex):
                return ComplexDoubleElement(x.real, x.imag)
            elif isinstance(x, complex_number.ComplexNumber):
                return ComplexDoubleElement(x.real(), x.imag())
            elif isinstance(x, tuple):
                return ComplexDoubleElement(x[0], x[1])
            elif isinstance(x, str):
                t = eval(x.replace(' ',''), {"I":self.gen(),"i":self.gen(), 'RealNumber':float})
                if isinstance(t, float):
                    return ComplexDoubleElement(t, 0)
                else:
                    return t
            else:
                return ComplexDoubleElement(x, 0)
        else:
            return ComplexDoubleElement(x, im)

    cdef _coerce_c_impl(self, x):
        """
        Return the canonical coerce of x into the complex double
        field, if it is defined, otherwise raise a TypeError.

        The rings that canonicaly coerce to the complex double field are:

           * the complex double field itself
           * anything that canonically coerces to real double field.
           * mathematical constants
           * the 53-bit mpfr complex field

        EXAMPLES:
            sage: CDF._coerce_(5)
            5.0
            sage: CDF._coerce_(RDF(3.4))
            3.4

        Symbolic constants canonically coerce into the complex double field,
        but CDF does not canonically coerce to symbolic constants:
            sage: CDF._coerce_(pi)
            3.14159265359
            sage: R = parent(pi)
            sage: R(CDF.0)
            1.0*I
            sage: R._coerce_(CDF.0)
            Traceback (most recent call last):
            ...
            TypeError: no canonical coercion of element into self.

        Thus the sum of a CDF and a symbolic constant is in CDF:
            sage: a = pi + CDF.0; a
            3.14159265359 + 1.0*I
            sage: parent(a)
            Complex Double Field
        """
        import sage.functions.constants
        return self._coerce_try(x, [self.real_double_field(),
                                    sage.functions.constants.ConstantRing,
                                    CC])


    def gen(self, n=0):
        """
        Return the generator of the complex double field.
        EXAMPLES:
            sage: CDF.0
            1.0*I
            sage: CDF.gens()
            (1.0*I,)
        """
        if n != 0:
            raise ValueError, "only 1 generator"
        return I

    def ngens(self):
        """
        The number of generators of this complex field as an RR-algebra.

        There is one generator, namely sqrt(-1).

        EXAMPLES:
            sage: CDF.ngens()
            1
        """
        return 1

<<<<<<< HEAD
    def characteristic(self):
        return 0

=======
    def real_double_field(self):
        """
        The real double field, which you may view as a subfield of this complex double field.

        EXAMPLES:
            sage: CDF.real_double_field()
            Real Double Field
        """
        import real_double
        return real_double.RDF

def new_ComplexDoubleElement():
    cdef ComplexDoubleElement z
    z = PY_NEW(ComplexDoubleElement)
    return z

def is_ComplexDoubleElement(x):
    return PY_TYPE_CHECK(x, ComplexDoubleElement)

cdef class ComplexDoubleElement(FieldElement):
    """
    An element of a complex double field.
    """
    def __new__(self, real=None, imag=None):
        self._parent = _CDF
>>>>>>> 76b079b0

    def __init__(self, real, imag):
        self._complex = gsl_complex_rect(real, imag)
        global the_complex_double_field
        self._parent = the_complex_double_field

    def __reduce__(self):
        """
        EXAMPLES:
            sage: a = CDF(-2.7, -3)
            sage: loads(dumps(a)) == a
            True
        """
        return (ComplexDoubleElement,
                (self._complex.dat[0], self._complex.dat[1]))

    cdef ComplexDoubleElement _new_c(self, gsl_complex x):
        """
        C-level code for creating a ComplexDoubleElement from a gsl_complex.
        """
        cdef ComplexDoubleElement z
        z = PY_NEW(ComplexDoubleElement)
        z._complex = x
        return z

    cdef _new_from_gen_c(self, GEN g, pari_sp sp):
        """
        C-level code for creating a ComplexDoubleElement from a PARI gen.

        INPUT:
             g -- GEN
             sp -- stack pointer; if nonzero resets avma to sp.
        """
        cdef gsl_complex x
        _sig_on
        # Signal handling is important, since rtodbl can easil overflow
        x = gsl_complex_rect(  rtodbl(greal(g)), rtodbl(gimag(g))  )
        _sig_off
        z = self._new_c(x)
        if sp:
            avma = sp
        return z

    def __hash__(self):
        return hash(str(self))

    def __richcmp__(left, right, int op):
        return (<Element>left)._richcmp(right, op)
    cdef int _cmp_c_impl(left, Element right) except -2:
        """
        We order the complex numbers in dictionary order by real
        parts then imaginary parts.

        This order, of course, does not respect the field structure,
        though it agrees with the usual order on the real numbers.

        EXAMPLES:
            sage: CDF(2,3) < CDF(3,1)
            True
            sage: CDF(2,3) > CDF(3,1)
            False
            sage: CDF(2,-1) < CDF(2,3)
            True

        It's dictionary order, not absolute value:
            sage: CDF(-1,3) < CDF(-1,-20)
            False

        Numbers are coerced before comparison.
            sage: CDF(3,5) < 7
            True
            sage: 4.3 > CDF(5,1)
            False
        """
        if left._complex.dat[0] < (<ComplexDoubleElement>right)._complex.dat[0]:
            return -1
        if left._complex.dat[0] > (<ComplexDoubleElement>right)._complex.dat[0]:
            return 1
        if left._complex.dat[1] < (<ComplexDoubleElement>right)._complex.dat[1]:
            return -1
        if left._complex.dat[1] > (<ComplexDoubleElement>right)._complex.dat[1]:
            return 1
        return 0

    def __getitem__(self, n):
        """
        Returns the real or imaginary part of self.

        INPUT:
            n -- integer (either 0 or 1)

        Raises an IndexError if n < 0 or n > 1.

        EXAMPLES:
            sage: P = CDF(2,3)
            sage: P[0]
            2.0
            sage: P[1]
            3.0
            sage: P[3]
            Traceback (most recent call last):
            ...
            IndexError: index n must be 0 or 1
        """
        if n >= 0 and n <= 1:
            return self._complex.dat[n]
        raise IndexError, "index n must be 0 or 1"

    #######################################################################
    # Coercions
    #######################################################################

    def __int__(self):
        """
        EXAMPLES:
            sage: int(CDF(1,1))
            Traceback (most recent call last):
            ...
            TypeError: can't convert complex to int; use int(abs(z))
            sage: int(abs(CDF(1,1)))
            1
        """
        raise TypeError, "can't convert complex to int; use int(abs(z))"

    def __long__(self):
        """
        EXAMPLES:
            sage: long(CDF(1,1))
            Traceback (most recent call last):
            ...
            TypeError: can't convert complex to long; use long(abs(z))
            sage: long(abs(CDF(1,1)))
            1L
        """
        raise TypeError, "can't convert complex to long; use long(abs(z))"

    def __float__(self):
        """
        EXAMPLES:
            sage: float(CDF(1,1))
            Traceback (most recent call last):
            ...
            TypeError: can't convert complex to float; use abs(z)
            sage: float(abs(CDF(1,1)))
            1.4142135623730951
        """
        raise TypeError, "can't convert complex to float; use abs(z)"

    def __complex__(self):
        """
        EXAMPLES:
            sage: a = complex(2303,-3939)
            sage: CDF(a)
            2303.0 - 3939.0*I
            sage: complex(CDF(a))
            (2303-3939j)
        """
        return complex(self._complex.dat[0], self._complex.dat[1])

    def __repr__(self):
        """
        Return print version of self.

        EXAMPLES:
            sage: a = CDF(2,-3); a
            2.0 - 3.0*I
            sage: a^2
            -5.0 - 12.0*I
        """
        # todo -- redo completely in C
        cdef float y
        s = ""
        if self._complex.dat[0] != 0:
            s = str(self._complex.dat[0])
        y  =  self._complex.dat[1]
        if y != 0:
            if s != "":
                if y < 0:
                    s = s+" - "
                    y = -y
                else:
                    s = s+" + "
            s = s+"%s*I"%y
        if len(s) == 0:
            s = "0"
        return s

    cdef GEN _gen(self):
        cdef GEN y
        y = cgetg(3, t_COMPLEX)    # allocate space for a complex number
        set_gel(y,1,dbltor(self._complex.dat[0]))
        set_gel(y,2,dbltor(self._complex.dat[1]))
        return y

    def _pari_(self):
        """
        Return PARI version of self.

        EXAMPLES:
            sage: CDF(1,2)._pari_()
            1.0000000000000000000 + 2.000000000000000000*I
            sage: pari(CDF(1,2))
            1.0000000000000000000 + 2.000000000000000000*I
        """
        # The explicit declaration and assignment is necessary in
        # order to get access to the internal C structure of gen.pari.
        cdef pari_sp sp
        global avma
        sp = avma
        cdef sage.libs.pari.gen.PariInstance P
        P = sage.libs.pari.gen.pari
        x = P.new_gen_noclear(self._gen())
        avma = sp
        return x

    #######################################################################
    # Arithmetic
    #######################################################################

<<<<<<< HEAD
    def __add__(x, y):
        try:
            return _add_(x, y)
        except TypeError:
            return sage.rings.coerce.bin_op(x, y, operator.add)
=======
    cdef ModuleElement _add_c_impl(self, ModuleElement right):
        """
        Add self and right.

        EXAMPLES:
            sage: CDF(2,-3)._add_(CDF(1,-2))
            3.0 - 5.0*I
        """
        return self._new_c(gsl_complex_add(self._complex,
                                           (<ComplexDoubleElement>right)._complex))
>>>>>>> 76b079b0

    cdef ModuleElement _sub_c_impl(self, ModuleElement right):
        """
        Subtract self and right.

        EXAMPLES:
            sage: CDF(2,-3)._sub_(CDF(1,-2))
            1.0 - 1.0*I
        """
        return self._new_c(gsl_complex_sub(self._complex,
                                (<ComplexDoubleElement>right)._complex))

    cdef RingElement _mul_c_impl(self, RingElement right):
        """
        Multiply self and right.

        EXAMPLES:
            sage: CDF(2,-3)._mul_(CDF(1,-2))
            -4.0 - 7.0*I
        """
        return self._new_c(gsl_complex_mul(self._complex,
                       (<ComplexDoubleElement>right)._complex))

    cdef RingElement _div_c_impl(self, RingElement right):
        """
        Divide self by right.

        EXAMPLES:
            sage: CDF(2,-3)._div_(CDF(1,-2))
            1.6 + 0.20000000298*I
        """
        return self._new_c(gsl_complex_div(self._complex, (<ComplexDoubleElement>right)._complex))

    def __invert__(self):
        r"""
        This function returns the inverse, or reciprocal, of the
        complex number $z$,  $$1/z = (x - i y)/(x^2 + y^2).$$

        EXAMPLES:
            sage: ~CDF(2,1)
            0.4 - 0.20000000298*I
            sage: 1/CDF(2,1)
            0.4 - 0.20000000298*I

        The inverse of 0 is nan (it doesn't raise an exception):
            sage: ~(0*CDF(0,1))
            nan + nan*I
        """
        return self._new_c(gsl_complex_inverse(self._complex))

    cdef ModuleElement _neg_c_impl(self):
        """
        This function returns the negative of the complex number $z$,
        $$-z = (-x) + i(-y).$$

        EXAMPLES:
            sage: -CDF(2,1)
            -2.0 - 1.0*I
        """
        return self._new_c(gsl_complex_negative(self._complex))

    def conjugate(self):
        r"""
        This function returns the complex conjugate of the complex number $z$,
        $\overline{z} = x - i y$.

        EXAMPLES:
            sage: z = CDF(2,3); z.conjugate()
            2.0 - 3.0*I
        """
        return self._new_c(gsl_complex_conjugate(self._complex))

    def conj(self):
        r"""
        This function returns the complex conjugate of the complex number $z$,
        $\overline{z} = x - i y$.

        EXAMPLES:
            sage: z = CDF(2,3); z.conj()
            2.0 - 3.0*I
        """
        return self._new_c(gsl_complex_conjugate(self._complex))

    #######################################################################
    # Properties of Complex Numbers
    #######################################################################

    def arg(self):
        r"""
        This function returns the argument of the complex number $z$, $\arg(z)$,
        where $-\pi < \arg(z) <= \pi$.

        EXAMPLES:
            sage: CDF(1,0).arg()
            0.0
            sage: CDF(0,1).arg()
            1.5707963267948966
            sage: CDF(0,-1).arg()
            -1.5707963267948966
            sage: CDF(-1,0).arg()
            3.1415926535897931
        """
        return gsl_complex_arg(self._complex)

    def __abs__(self):
        """
        This function returns the magnitude of the complex number $z$, $|z|$.

        EXAMPLES:
            sage: abs(CDF(1,2))
            2.2360679774997898
            sage: abs(CDF(1,0))
            1.0
            sage: abs(CDF(-2,3))   # slightly random-ish arch dependent output
            3.6055512754639891
        """
        return gsl_complex_abs(self._complex)

    def abs(self):
        """
        This function returns the magnitude of the complex number $z$, $|z|$.

        EXAMPLES:
            sage: CDF(2,3).abs()   # slightly random-ish arch dependent output
            3.6055512754639891
        """
        return gsl_complex_abs(self._complex)

    def abs2(self):
        """
        This function returns the squared magnitude of the complex
        number $z$, $|z|^2$.

        EXAMPLES:
            sage: CDF(2,3).abs2()
            13.0
        """
        return gsl_complex_abs2(self._complex)

    def norm(self):
        """
        This function returns the squared magnitude of the complex
        number $z$, $|z|^2$.

        EXAMPLES:
            sage: CDF(2,3).norm()
            13.0
        """
        return gsl_complex_abs2(self._complex)

    def logabs(self):
        r"""
        This function returns the natural logarithm of the magnitude of the complex
        number $z$, $\log|z|$.

        This allows for an accurate evaluation of $\log|z|$ when $|z|$
        is close to $1$.  The direct evaluation of \code{log(abs(z))}
        would lead to a loss of precision in this case.

        EXAMPLES:
        We try it out.
            sage: CDF(1.1,0.1).logabs()
            0.099425429372582669
            sage: log(abs(CDF(1.1,0.1)))
            0.0994254293726

        Which is better?
            sage: log(abs(ComplexField(200)(1.1,0.1)))
            0.099425429372582675602989386713555936556752871164033127857197

        Indeed, the logabs, wins.
        """
        return gsl_complex_logabs(self._complex)

    # TODO: real and imag should be elements of RealDoubleField, when that exists.
    def real(self):
        """
        Return the real part of this complex double.

        EXAMPLES:
            sage: a = CDF(3,-2)
            sage: a.real()
            3.0
        """
        return self._complex.dat[0]

    def imag(self):
        """
        Return the imaginary part of this complex double.

        EXAMPLES:
            sage: a = CDF(3,-2)
            sage: a.imag()
            -2.0
        """
        return self._complex.dat[1]

    def parent(self):
        """
        Return the complex double field, which is the parent of self.

        EXAMPLES:
            sage: a = CDF(2,3)
            sage: a.parent()
            Complex Double Field
            sage: parent(a)
            Complex Double Field
        """
        return CDF


    #######################################################################
    # Elementary Complex Functions
    #######################################################################
    def sqrt(self):
        r"""
        This function returns the square root of the complex number $z$,
        $\sqrt{z}$. The branch cut is the negative real axis. The result
        always lies in the right half of the complex plane.

        EXAMPLES:
        We compute several square roots.
            sage: a = CDF(2,3)
            sage: b = a.sqrt(); b
            1.67414922804 + 0.895977497101*I
            sage: b^2
            2.0 + 3.0*I
            sage: a^(1/2)
            1.67414922804 + 0.895977497101*I

        We compute the square root of -1.
            sage: a = CDF(-1)
            sage: a.sqrt()
            1.0*I
        """
        return self._new_c(gsl_complex_sqrt(self._complex))

    def square_root(self):
        r"""
        This function returns the square root of the complex number $z$,
        $\sqrt{z}$. The branch cut is the negative real axis. The result
        always lies in the right half of the complex plane.

        EXAMPLES:
            sage: a = CDF(2,3)
            sage: b = a.square_root(); b
            1.67414922804 + 0.895977497101*I
            sage: b^2
            2.0 + 3.0*I
        """
        return self._new_c(gsl_complex_sqrt(self._complex))

    def _pow_(self, ComplexDoubleElement a):
        """
        The function returns the complex number $z$ raised to the
        complex power $a$, $z^a$.

        INPUT:
            self, a -- both of type ComplexDoubleElement

        OUTPUT:
            ComplexDoubleElement

        EXAMPLES:
            sage: a = CDF(1,1); b = CDF(2,3)
            sage: a._pow_(b)
            -0.163450932107 + 0.0960049852729*I
        """
        return self._new_c(gsl_complex_pow(self._complex, a._complex))

    def __pow__(z, a, dummy):
        r"""
        The function returns the complex number $z$ raised to the
        complex power $a$, $z^a$.

        This is computed as $\exp(\log(z)*a)$ using complex logarithms
        and complex exponentials.

        EXAMPLES:
            sage: a = CDF(1,1); b = CDF(2,3)
            sage: c = a^b; c
            -0.163450932107 + 0.0960049852729*I
            sage: c^(1/b)
            1.0 + 1.0*I

        We compute the cube root of $-1$ then cube it and observe a rounding error:
            sage: a = CDF(-1)^(1/3); a
            0.5 + 0.866025388241*I
            sage: a^3                  # slightly random-ish arch dependent output
            -1.0 + 1.22460635382e-16*I
        """
        try:
            return z._pow_(a)
        except AttributeError:
            # z is not a complex number
            return CDF(z)._pow_(a)
        except TypeError:
            # a is not a complex number
            return z._pow_(CDF(a))

    def exp(self):
        r"""
        This function returns the complex exponential of the complex
        number $z$, $\exp(z)$.

        EXAMPLES:
            sage: CDF(1,1).exp()
            1.46869393992 + 2.28735518456*I

        We numerically verify a famous identity to the precision of a double.
            sage: z = CDF(0, 2*pi); z
            6.28318548203*I
            sage: exp(z)         # somewhat random-ish output depending on platform
            1.0 - 2.44921270764e-16*I
        """
        return self._new_c(gsl_complex_exp(self._complex))

    def log(self, base=None):
        r"""
        This function returns the complex natural logarithm to the
        given base of the complex number $z$, $\log(z)$. The branch
        cut is the negative real axis.

        INPUT:
            base -- default: e, the base of the natural logarithm

        EXAMPLES:
            sage: CDF(1,1).log()
            0.34657359028 + 0.785398185253*I
        """
        if base is None:
            return self._new_c(gsl_complex_log(self._complex))
        cdef ComplexDoubleElement z
        try:
            z = base
        except TypeError:
            z = CDF(base)
        return self._new_c(gsl_complex_log_b(self._complex, z._complex))

    def log10(self):
        r"""
        This function returns the complex base-10 logarithm of the
        complex number $z$, $\log_{10}(z)$.

        The branch cut is the negative real axis.

        EXAMPLES:
            sage: CDF(1,1).log()
            0.34657359028 + 0.785398185253*I
        """
        return self._new_c(gsl_complex_log10(self._complex))

    def log_b(self, b):
        r"""
        This function returns the complex base-$b$ logarithm of the
        complex number $z$, $\log_b(z)$. This quantity is computed as the
        ratio $\log(z)/\log(b)$.

        The branch cut is the negative real axis.

        EXAMPLES:
            sage: CDF(1,1).log_b(10)
            0.150514997832 + 0.341094076633*I
        """
        cdef ComplexDoubleElement _b
        try:
            _b = b
        except TypeError:
            _b = CDF(b)
        return self._new_c(gsl_complex_log_b(self._complex, _b._complex))

    #######################################################################
    # Complex Trigonometric Functions
    #######################################################################
    def sin(self):
        r"""
        This function returns the complex sine of the complex number $z$,
        $\sin(z) = (\exp(iz) - \exp(-iz))/(2i)$.

        EXAMPLES:
            sage: CDF(1,1).sin()
            1.29845758142 + 0.634963929653*I
        """
        return self._new_c(gsl_complex_sin(self._complex))

    def cos(self):
        r"""
        This function returns the complex cosine of the complex number z,
        $\cos(z) = (\exp(iz) + \exp(-iz))/2$.

        EXAMPLES:
            sage: CDF(1,1).cos()
            0.833730025131 - 0.988897681236*I
        """
        return self._new_c(gsl_complex_cos(self._complex))

    def tan(self):
        r"""
        This function returns the complex tangent of the complex number z,
        $\tan(z) = \sin(z)/\cos(z)$.

        EXAMPLES:
            sage: CDF(1,1).tan()
            0.27175258532 + 1.08392333984*I
        """
        return self._new_c(gsl_complex_tan(self._complex))

    def sec(self):
        r"""
        This function returns the complex secant of the complex number $z$,
        ${\rm sec}(z) = 1/\cos(z)$.

        EXAMPLES:
            sage: CDF(1,1).sec()
            0.498337030555 + 0.591083824635*I
        """
        return self._new_c(gsl_complex_sec(self._complex))

    def csc(self):
        r"""
        This function returns the complex cosecant of the complex number
        $z$, $\csc(z) = 1/\sin(z)$.

        EXAMPLES:
            sage: CDF(1,1).csc()
            0.62151801717 - 0.303930997849*I
        """
        return self._new_c(gsl_complex_csc(self._complex))

    def cot(self):
        r"""
        This function returns the complex cotangent of the complex number
        $z$, $\cot(z) = 1/\tan(z)$.

        EXAMPLES:
            sage: CDF(1,1).cot()
            0.217621561854 - 0.868014156818*I
        """
        return self._new_c(gsl_complex_cot(self._complex))

    #######################################################################
    # Inverse Complex Trigonometric Functions
    #######################################################################
    def arcsin(self):
        r"""
        This function returns the complex arcsine of the complex
        number $z$, ${\rm arcsin}(z)$. The branch cuts are on the real axis,
        less than -1 and greater than 1.

        EXAMPLES:
            sage: CDF(1,1).arcsin()
            0.666239432493 + 1.06127500534*I
        """
        return self._new_c(gsl_complex_arcsin(self._complex))

    def arccos(self):
        r"""
        This function returns the complex arccosine of the complex
        number $z$, ${\rm arccos}(z)$. The branch cuts are on the real
        axis, less than -1 and greater than 1.

        EXAMPLES:
            sage: CDF(1,1).arccos()
            0.904556894302 - 1.06127500534*I
        """
        return self._new_c(gsl_complex_arccos(self._complex))

    def arctan(self):
        r"""
        This function returns the complex arctangent of the complex
        number $z$, ${\rm arctan}(z)$. The branch cuts are on the imaginary
        axis, below $-i$ and above $i$.

        EXAMPLES:
            sage: CDF(1,1).arctan()
            1.0172219679 + 0.402359485626*I
        """
        return self._new_c(gsl_complex_arctan(self._complex))

    def arccsc(self):
        r"""
        This function returns the complex arccosecant of the complex
        number $z$, ${\rm arccsc}(z) = {\rm arcsin}(1/z)$.

        EXAMPLES:
            sage: CDF(1,1).arccsc()
            0.452278447151 - 0.53063750267*I
        """
        return self._new_c(gsl_complex_arccsc(self._complex))

    def arccot(self):
        r"""
        This function returns the complex arccotangent of the complex
        number $z$, ${\rm arccot}(z) = {\rm arctan}(1/z).$

        EXAMPLES:
            sage: CDF(1,1).arccot()
            0.553574358897 - 0.402359485626*I
        """
        return self._new_c(gsl_complex_arccot(self._complex))


    #######################################################################
    # Complex Hyperbolic Functions
    #######################################################################
    def sinh(self):
        r"""
        This function returns the complex hyperbolic sine of the
        complex number $z$, $\sinh(z) = (\exp(z) - \exp(-z))/2$.

        EXAMPLES:
            sage: CDF(1,1).sinh()
            0.634963914785 + 1.29845762253*I
        """
        return self._new_c(gsl_complex_sinh(self._complex))

    def cosh(self):
        r"""
        This function returns the complex hyperbolic cosine of the complex
        number $z$, $\cosh(z) = (\exp(z) + \exp(-z))/2$.

        EXAMPLES:
            sage: CDF(1,1).cosh()
            0.833730025131 + 0.988897681236*I
        """
        return self._new_c(gsl_complex_cosh(self._complex))

    def tanh(self):
        r"""
        This function returns the complex hyperbolic tangent of the
        complex number $z$, $\tanh(z) = \sinh(z)/\cosh(z)$.

        EXAMPLES:
            sage: CDF(1,1).tanh()
            1.08392332734 + 0.271752595901*I
        """
        return self._new_c(gsl_complex_tanh(self._complex))


    def sech(self):
        r"""
        This function returns the complex hyperbolic secant of the complex
        number $z$, ${\rm sech}(z) = 1/{\rm cosh}(z)$.

        EXAMPLES:
            sage: CDF(1,1).sech()
            0.498337030555 - 0.591083824635*I
        """
        return self._new_c(gsl_complex_sech(self._complex))

    def csch(self):
        r"""
        This function returns the complex hyperbolic cosecant of the
        complex number $z$, ${\rm csch}(z) = 1/{\rm sinh}(z)$.

        EXAMPLES:
            sage: CDF(1,1).csch()
            0.303931001628 - 0.621518015862*I
        """
        return self._new_c(gsl_complex_csch(self._complex))

    def coth(self):
        r"""
        This function returns the complex hyperbolic cotangent of the
        complex number $z$, $\coth(z) = 1/\tanh(z)$.

        EXAMPLES:
            sage: CDF(1,1).coth()
            0.868014142896 - 0.217621564865*I
        """
        return self._new_c(gsl_complex_coth(self._complex))

    #######################################################################
    # Inverse Complex Hyperbolic Functions
    #######################################################################
    def arcsinh(self):
        r"""
        This function returns the complex hyperbolic arcsine of the
        complex number $z$, ${\rm arcsinh}(z)$. The branch cuts are on the
        imaginary axis, below -i and above i.

        EXAMPLES:
            sage: CDF(1,1).arcsinh()
            1.06127506191 + 0.666239440441*I
        """
        return self._new_c(gsl_complex_arcsinh(self._complex))

    def arccosh(self):
        r"""
        This function returns the complex hyperbolic arccosine of the
        complex number $z$, ${\rm arccosh}(z)$. The branch cut is on the real
        axis, less than 1.

        EXAMPLES:
            sage: CDF(1,1).arccosh()
            1.06127506191 + 0.904556870461*I
        """
        return self._new_c(gsl_complex_arccosh(self._complex))

    def arctanh(self):
        r"""
        This function returns the complex hyperbolic arctangent of the
        complex number $z$, ${\rm arctanh} (z)$. The branch cuts are on the real
        axis, less than -1 and greater than 1.

        EXAMPLES:
            sage: CDF(1,1).arctanh()
            0.402359478109 + 1.01722192764*I
        """
        return self._new_c(gsl_complex_arctanh(self._complex))

    def arcsech(self):
        r"""
        This function returns the complex hyperbolic arcsecant of the
        complex number $z$, ${\rm arcsech}(z) = {\rm arccosh}(1/z)$.

        EXAMPLES:
            sage: CDF(1,1).arcsech()
            0.530637530953 - 1.11851787567*I
        """
        return self._new_c(gsl_complex_arcsech(self._complex))

    def arccsch(self):
        r"""
        This function returns the complex hyperbolic arccosecant of the
        complex number $z$, ${\rm arccsch}(z) = {\rm arcsin}(1/z)$.

        EXAMPLES:
            sage: CDF(1,1).arccsch()
            0.530637530953 - 0.45227843523*I
        """
        return self._new_c(gsl_complex_arccsch(self._complex))

    def arccoth(self):
        r"""
        This function returns the complex hyperbolic arccotangent of the
        complex number $z$, ${\rm arccoth}(z) = {\rm arctanh(1/z)}$.

        EXAMPLES:
            sage: CDF(1,1).arccoth()
            0.402359478109 - 0.553574383259*I
        """
        return self._new_c(gsl_complex_arccoth(self._complex))

    #######################################################################
    # Special Functions (from PARI)
    #######################################################################
    def eta(self, int omit_frac=0):
        r"""
        Return the value of the Dedekind $\eta$ function on self,
        intelligently computed using $\SL(2,\Z)$ transformations.

        INPUT:
            self -- element of the upper half plane (if not,
                    raises a ValueError).
            omit_frac -- (bool, default: False), if True, omit
                    the e^(pi i z / 12) factor.

        OUTPUT:
            a complex double number

        ALGORITHM: Uses the PARI C library, but with some modifications so it always works
        instead of failing on easy cases involving large input (like PARI does).

        The $\eta$ function is
        $$
           \eta(z) = e^{\pi i z / 12} \prod_{n=1}^{\infty} (1 - e^{2\pi inz})
        $$

        EXAMPLES:
        We compute a few values of eta:
            sage: CDF(0,1).eta()
            0.768225422326
            sage: CDF(1,1).eta()
            0.742048775837 + 0.198831364512*I
            sage: CDF(25,1).eta()
            0.742048775837 + 0.198831364512*I

        Eta works even if the inputs are large.
            sage: CDF(0,10^15).eta()
            0
            sage: CDF(10^15,0.1).eta()     # slightly random-ish arch dependent output
            -0.121339721991 - 0.19619461894*I

        We compute a few values of eta, but with the fractional power of e omited.
            sage: CDF(0,1).eta(True)
            0.998129069926

        We compute eta to low precision directly from the definition.
            sage: z = CDF(1,1); z.eta()
            0.742048775837 + 0.198831364512*I
            sage: i = CDF(0,1)
            sage: exp(pi * i * z / 12) * prod([1-exp(2*pi*i*n*z) for n in range(1,10)])
            0.742048775837 + 0.198831364512*I

        The optional argument allows us to omit the fractional part:
            sage: z = CDF(1,1)
            sage: z.eta(omit_frac=True)
            0.998129069926
            sage: prod([1-exp(2*pi*i*n*z) for n in range(1,10)])      # slightly random-ish arch dependent output
            0.998129069926 + 4.5908467128e-19*I

        We illustrate what happens when $z$ is not in the
        upper half plane.
            sage: z = CDF(1)
            sage: z.eta()
            Traceback (most recent call last):
            ...
            ValueError: value must be in the upper half plane

        You can also use functional notation.
            sage: z = CDF(1,1) ; eta(z)
            0.742048775837 + 0.198831364512*I
        """
        cdef GEN a, b, c, y, t

        # Turn on SAGE C interrupt handling.  There must
        # be no Python code between here and _sig_off.
        #_sig_on  # we're not using this since it would dominate the runtime

        if self._complex.dat[1] <= 0:
            raise ValueError, "value must be in the upper half plane"

        if self._complex.dat[1] > 100000:
            # To the precision of doubles for such large imaginary
            # part the answer is automatically 0.  If we don't do
            # this PARI can easily die, which will cause this function
            # to bomb unless we use _sig_on and _sig_off.  But
            # I don't want to use those, since they take more time
            # than this entire function!  Moreover, I don't want SAGE's
            # eta to every bomb -- this function should work on all input; there's
            # no excuse for having it fail on easy edge cases (like PARI does).
            return ComplexDoubleElement(0,0)

        # save position on PARI stack
        cdef pari_sp sp
        global avma
        sp = avma

        # If omit_frac is True, then eta(z) = eta(z+24*n) for any integer n,
        # so we can replace the real part of self by its fractional part.  We
        # do this for two reasons:
        #   (1) Because when the real part is sufficiently large, PARI overflows
        #       and crashes, and I don't want to use _sig_on/_sig_off to catch this.
        #   (2) Because this is easy and it makes it so our eta always works,
        #       unlike PARI's.
        # convert our complex number to a PARI number
        # If omit_frac is False, then eta(z) = eta(z+24*n) for any integer n,
        # and similar remarks apply.
        cdef double dummy
        a = dbltor(modf(self._complex.dat[0], &dummy))    # see big comment above
        b = dbltor(self._complex.dat[1])

        y = cgetg(3, t_COMPLEX)    # allocate space for a complex number
        set_gel(y,1,a); set_gel(y,2,b)

        c = eta(y, PREC)

        # Convert the PARI complex number c back to a GSL complex number
        cdef gsl_complex w
        w = gsl_complex_rect(rtodbl(greal(c)), rtodbl(gimag(c)))

        # put the pari stack back; this frees all memory used
        # by PARI above.
        avma = sp

        if not omit_frac:
            # multiply z by e^{\pi i z / 12} = exp(pi * i * z / 12), where z = self.
            w = gsl_complex_mul(w, gsl_complex_exp(gsl_complex_mul(\
                            gsl_complex_rect(0,M_PI_4/(<double>3)), self._complex)))

        return self._new_c(w)

    def agm(self, right):
        """
        Return the arithmetic geometry mean of self and right.

        The principal square root is always chosen.

        EXAMPLES:
            sage: (1+I).agm(2-I)
            1.62780548487270 + 0.136827548397368*I
        """
        cdef pari_sp sp
        sp = avma
        return self._new_from_gen_c(  agm(self._gen(), complex_gen(right), PREC),   sp)

    def dilog(self):
        r"""
        Returns the principal branch of the dilogarithm of $x$, i.e.,
        analytic continuation of the power series
        $$
             \log_2(x) = \sum_{n \ge 1} x^n / n^2.
        $$

        EXAMPLES:
            sage: CDF(1,2).dilog()
            -0.0594747986738 + 2.0726480484*I
            sage: CDF(10000000,10000000).dilog()
            -134.411774491 + 38.793964386*I
        """
        cdef pari_sp sp
        sp = avma
        return self._new_from_gen_c(  dilog(self._gen(), PREC),   sp)

    def gamma(self):
        """
        Return the Gamma function evaluated at this complex number.

        EXAMPLES:
            sage: CDF(5,0).gamma()
            24.0
            sage: CDF(1,1).gamma()
            0.498015668118 - 0.154949828982*I
            sage: CDF(0).gamma()
            Infinity
        """
        if self._complex.dat[0] == 0 and self._complex.dat[1] == 0:
            return infinity.infinity
        cdef pari_sp sp
        sp = avma
        return self._new_from_gen_c(  ggamma(self._gen(), PREC),   sp)

    def gamma_inc(self, t):
        r"""
        Return the incomplete Gamma function evaluated at this complex
        number.

        EXAMPLES:
            sage: CDF(1,1).gamma_inc(CDF(2,3))
            0.00209691486365 - 0.0599819123745*I
            sage: CDF(1,1).gamma_inc(5)
            -0.00137813093622 + 0.00651982007548*I
            sage: CDF(2,0).gamma_inc(CDF(1,1))
            0.707092096346 - 0.420353651047*I

        TODO: Weirdness -- if t is very close to 0 and self is 0, then
        the PARI C library incomplete gamma (i.e., which this function
        uses) is VERY slow, but the GP interpreter is fast.   If you're
        having problems, consider using, e.g., \code{gp('incgam(0,0.001)')}.
        """
        cdef pari_sp sp
        sp = avma
        _sig_on    # because it is somewhat slow and/or unreliable in corner cases.
        x = self._new_from_gen_c( incgam(self._gen(), complex_gen(t), PREC),   sp )
        _sig_off
        return x

    def zeta(self):
        """
        Return the Riemann zeta function evaluated at this complex number.

        EXAMPLES:
            sage: z = CDF(1, 1)
            sage: z.zeta()
            0.582158059752 - 0.926848590374*I
            sage: zeta(z)
            0.582158059752 - 0.926848590374*I
        """
        cdef pari_sp sp
        sp = avma
        return self._new_from_gen_c(  gzeta(self._gen(), PREC),   sp)

    def algdep(self, long n):
        """
        Returns a polynomial of degree at most $n$ which is approximately
        satisfied by this complex number.  Note that the returned polynomial
        need not be irreducible, and indeed usually won't be if $z$ is a good
        approximation to an algebraic number of degree less than $n$.

        ALGORITHM: Uses the PARI C-library algdep command.

        EXAMPLE:
            sage: z = (1/2)*(1 + sqrt(3) *CDF.0); z
            0.5 + 0.866025388241*I
            sage: p = z.algdep(5); p
            x^5 + x^2
            sage: p.factor()
            (x + 1) * x^2 * (x^2 - x + 1)
            sage: z^2 - z + 1
            2.22044604925e-16 + 1.11022302463e-16*I

            sage: CDF(0,2).algdep(10)
            x^2 + 4
            sage: CDF(1,5).algdep(2)
            x^2 - 2*x + 26
        """
        cdef sage.libs.pari.gen.PariInstance P
        P = sage.libs.pari.gen.pari
        _sig_on
        f = P.new_gen(algdep0(self._gen(), n, 0, PREC))
        import polynomial_ring
        import integer_ring
        R = polynomial_ring.PolynomialRing(integer_ring.ZZ ,'x')
        return R(list(reversed(eval(str(f.Vec())))))


#####################################################
# Create new ComplexDoubleElement from a
# gsl_complex C struct.
#####################################################

cdef GEN complex_gen(x):
    """
    INPUT:
         -- A Python object x
    OUTPUT:
         -- A GEN of type t_COMPLEX, or raise a TypeError.
    """
    cdef ComplexDoubleElement z
    global _CDF
    try:
        z = x
    except TypeError:
        z = _CDF(x)
    return z._gen()


<<<<<<< HEAD
cdef _add_(ComplexDoubleElement self, ComplexDoubleElement right):
    """
    Add self and right.

    EXAMPLES:
        sage: CDF(2,-3)._add_(CDF(1,-2))
        3.0 - 5.0*I
    """
    return new_element(gsl_complex_add(self._complex, right._complex))
=======
>>>>>>> 76b079b0



#####################################################
# unique objects
#####################################################
<<<<<<< HEAD
cdef object the_complex_double_field
the_complex_double_field = ComplexDoubleField_class()

def ComplexDoubleField():
    return the_complex_double_field

CDF = ComplexDoubleField()
=======
cdef ComplexDoubleField_class _CDF
_CDF = ComplexDoubleField_class()
CDF = _CDF  # external interface
>>>>>>> 76b079b0
I = ComplexDoubleElement(0,1)

def ComplexDoubleField():
    """
    Returns the field of double precision complex numbers.

    EXAMPLE:
        sage: ComplexDoubleField()
        Complex Double Field
        sage: ComplexDoubleField() is CDF
        True
    """
    return _CDF

#####
#(fset 'wrap
#   [?\C-s ?F ?u ?n ?c ?\C-a ?\C-s ?g ?s ?l ?_ ?c ?o ?m ?p ?l ?e ?x ?_ ?\C-f ?\C-b ?\C-  ?\C-s ?  ?\C-b ?\M-w ?\C-a return ?\C-p ?  ?  ?  ?  ?d ?e ?f ?  ?\C-y ?( ?s ?e ?l ?f ?) ?: return ?r ?\" ?\" ?\" return ?\" ?\" ?\" return ?r ?e ?t ?u ?r ?n ?  ?n ?e ?w ?_ ?e ?l ?e ?m ?e ?n ?t ?( ?g backspace ?g ?s ?l ?_ ?c ?o ?m ?p ?l ?e ?x ?_ ?\C-y ?( ?s ?e ?l ?f ?. ?_ ?c ?o ?m ?p ?l ?e ?x ?) ?) ?\C-a ?\C-s ?F ?u ?n ?c ?\C-a ?\C-n ?\C-k ?\C-y ?\C-r ?r ?\" ?\" ?\C-f ?\C-f ?\C-f ?\C-f return ?\C-y return ?\C-p ?\M-q ?\C-n ?\C-n ?\C-a backspace ?\C-n ?\C-n ?\C-e return ?\C-n ?\C-n ?\C-n ?\C-n])
#<|MERGE_RESOLUTION|>--- conflicted
+++ resolved
@@ -110,14 +110,9 @@
 
     def __hash__(self):
         return 561162115
-<<<<<<< HEAD
-
-    def __cmp__(self, other):
-=======
         #return hash(self.str())
 
     def characteristic(self):
->>>>>>> 76b079b0
         """
         Return the characteristic of this complex double field, which is 0.
 
@@ -296,11 +291,6 @@
         """
         return 1
 
-<<<<<<< HEAD
-    def characteristic(self):
-        return 0
-
-=======
     def real_double_field(self):
         """
         The real double field, which you may view as a subfield of this complex double field.
@@ -326,12 +316,9 @@
     """
     def __new__(self, real=None, imag=None):
         self._parent = _CDF
->>>>>>> 76b079b0
 
     def __init__(self, real, imag):
         self._complex = gsl_complex_rect(real, imag)
-        global the_complex_double_field
-        self._parent = the_complex_double_field
 
     def __reduce__(self):
         """
@@ -546,13 +533,6 @@
     # Arithmetic
     #######################################################################
 
-<<<<<<< HEAD
-    def __add__(x, y):
-        try:
-            return _add_(x, y)
-        except TypeError:
-            return sage.rings.coerce.bin_op(x, y, operator.add)
-=======
     cdef ModuleElement _add_c_impl(self, ModuleElement right):
         """
         Add self and right.
@@ -563,7 +543,6 @@
         """
         return self._new_c(gsl_complex_add(self._complex,
                                            (<ComplexDoubleElement>right)._complex))
->>>>>>> 76b079b0
 
     cdef ModuleElement _sub_c_impl(self, ModuleElement right):
         """
@@ -1482,37 +1461,15 @@
     return z._gen()
 
 
-<<<<<<< HEAD
-cdef _add_(ComplexDoubleElement self, ComplexDoubleElement right):
-    """
-    Add self and right.
-
-    EXAMPLES:
-        sage: CDF(2,-3)._add_(CDF(1,-2))
-        3.0 - 5.0*I
-    """
-    return new_element(gsl_complex_add(self._complex, right._complex))
-=======
->>>>>>> 76b079b0
 
 
 
 #####################################################
 # unique objects
 #####################################################
-<<<<<<< HEAD
-cdef object the_complex_double_field
-the_complex_double_field = ComplexDoubleField_class()
-
-def ComplexDoubleField():
-    return the_complex_double_field
-
-CDF = ComplexDoubleField()
-=======
 cdef ComplexDoubleField_class _CDF
 _CDF = ComplexDoubleField_class()
 CDF = _CDF  # external interface
->>>>>>> 76b079b0
 I = ComplexDoubleElement(0,1)
 
 def ComplexDoubleField():
