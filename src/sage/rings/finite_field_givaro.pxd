from sage.rings.ring cimport FiniteField
from sage.rings.ring cimport Ring
from sage.structure.element cimport FiniteFieldElement, Element, RingElement, ModuleElement

from sage.structure.parent  cimport Parent


cdef extern from "Python.h":
    ctypedef struct PyTypeObject
    ctypedef struct PyObject
    int PyObject_TypeCheck(object o, PyTypeObject *t)

<<<<<<< HEAD
cdef extern from "givaro-config.h":
    pass


=======
cdef extern from "givaro/givconfig.h":
    pass

>>>>>>> 07ad5332
cdef extern from "givaro/givrandom.h":
    ctypedef struct GivRandom "GivRandom":
        pass

cdef extern from "givaro/givgfq.h":
    ctypedef struct intvec "std::vector<unsigned int>":
        void (* push_back)(int elem)

    ctypedef struct constintvec "const std::vector<unsigned int>"

    intvec intvec_factory "std::vector<unsigned int>"(int len)

cdef extern from "givaro/givgfq.h":

    ctypedef struct GivaroGfq "GFqDom<int>":
        #attributes
        unsigned int one
        unsigned int zero

        # methods
        int (* mul)(int r, int a, int b)
        int (* add)(int r, int a, int b)
        int (* sub)(int r, int a, int b)
        int (* div)(int r, int a, int b)
        int (* inv)(int r, int x)
        int (* neg)(int r, int x)
        int (* mulin)(int a, int b)
        unsigned int (* characteristic)()
        unsigned int (* cardinality)()
        int (* exponent)()
        int (* random)(GivRandom gen, int res)
        int (* initi "init")(int res, int e)
        int (* initd "init")(int res, double e)
        int (* axpyin)(int r, int a, int x)
        int (* sage_generator)() # SAGE specific method, not found upstream
        int (* write)(int r, int p)
        int (* read)(int r, int p)
        int (* axpy)(int r, int a, int b, int c)
        int (* axmy)(int r, int a, int b, int c)
        int (* amxy)(int r, int a, int b, int c)
        int (* isZero)(int e)
        int (* isOne)(int e)
        int (* isunit)(int e)

    GivaroGfq *gfq_factorypk "new GFqDom<int>" (unsigned int p, unsigned int k)
    # SAGE specific method, not found upstream
    GivaroGfq *gfq_factorypkp "new GFqDom<int>" (unsigned int p, unsigned int k, intvec poly)
    GivaroGfq *gfq_factorycopy "new GFqDom<int>"(GivaroGfq orig)
    GivaroGfq  gfq_deref "*"(GivaroGfq *orig)
    void delete "delete "(void *o)
    int gfq_element_factory "GFqDom<int>::Element"()


cdef class FiniteField_givaro(FiniteField):
    # so it is possible to make weakrefs to this finite field
    cdef object __weakref__

    cdef GivaroGfq *objectptr # C++ object
    cdef object _polynomial
    cdef object _polynomial_ring
    cdef object _prime_subfield
    cdef object _array
    cdef object _is_conway
    cdef object _hash
    cdef int repr
    cdef gen_array(FiniteField_givaro self)
    cdef order_c(FiniteField_givaro self)
    cdef _coerce_c_impl(self, x)
    cdef prime_subfield_C(FiniteField_givaro self)
    cdef polynomial_ring_c(self, variable_name)
    cdef int _cmp_c_impl(left, Parent right) except -2

cdef class FiniteField_givaro_iterator:
    cdef int iterator
    cdef FiniteField_givaro _parent

cdef class FiniteField_givaroElement(FiniteFieldElement):
    cdef int element
    cdef object __multiplicative_order
    cdef ModuleElement _add_c_impl(self, ModuleElement right)
    cdef RingElement _mul_c_impl(self, RingElement right)
    cdef RingElement _div_c_impl(self, RingElement right)
    cdef ModuleElement _sub_c_impl(self, ModuleElement right)
    cdef int _cmp_c_impl(left, Element right) except -2
    cdef FiniteField_givaroElement _new_c(self, int value)
<|MERGE_RESOLUTION|>--- conflicted
+++ resolved
@@ -10,16 +10,9 @@
     ctypedef struct PyObject
     int PyObject_TypeCheck(object o, PyTypeObject *t)
 
-<<<<<<< HEAD
-cdef extern from "givaro-config.h":
-    pass
-
-
-=======
 cdef extern from "givaro/givconfig.h":
     pass
 
->>>>>>> 07ad5332
 cdef extern from "givaro/givrandom.h":
     ctypedef struct GivRandom "GivRandom":
         pass
