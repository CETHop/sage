# Run by ``sage-CSI`` in gdb's Python interpreter.

import os
import sys
import glob

import gdb
from Cython.Debugger import libpython, libcython
from Cython.Debugger.libcython import cy, CythonCommand, CyGDBError

try:
    if not color:
        libcython.pygments = None  # disable escape-sequence coloring
except (NameError, AttributeError):
    pass


def cython_debug_files():
    """
    Cython extra debug information files
    """
<<<<<<< HEAD
    try:
        from sage.env import SAGE_SRC
    except ImportError:
        SAGE_SRC = os.environ.get('SAGE_SRC',
                os.path.join(os.environ['SAGE_ROOT'], 'src'))
=======
>>>>>>> 365232a3
    pattern = os.path.join(os.environ['SAGE_SRC'], 'cython_debug',
                           'cython_debug_info_*')
    return glob.glob(pattern)



print '\n\n'
print 'Cython backtrace'
print '----------------'

# The Python interpreter in GDB does not do automatic backtraces for you
try:

    for f in cython_debug_files():
        cy.import_.invoke(f, None)


    class SageBacktrace(CythonCommand):
        name = 'cy fullbt'
        alias = 'cy full_backtrace'
        command_class = gdb.COMMAND_STACK
        completer_class = gdb.COMPLETE_NONE
        cy = cy

        def print_stackframe(self, frame, index, is_c=False):
            if not is_c and self.is_python_function(frame):
                pyframe = libpython.Frame(frame).get_pyop()
                if pyframe is None or pyframe.is_optimized_out():
                    # print this python function as a C function
                    return self.print_stackframe(frame, index, is_c=True)
                func_name = pyframe.co_name
                func_cname = 'PyEval_EvalFrameEx'
                func_args = []
            elif self.is_cython_function(frame):
                cyfunc = self.get_cython_function(frame)
                f = lambda arg: self.cy.cy_cvalue.invoke(arg, frame=frame)

                func_name = cyfunc.name
                func_cname = cyfunc.cname
                func_args = [] # [(arg, f(arg)) for arg in cyfunc.arguments]
            else:
                func_name = frame.name()
                func_cname = func_name
                func_args = []

            try:
                gdb_value = gdb.parse_and_eval(func_cname)
            except (RuntimeError, TypeError):
                func_address = 0
            else:
                func_address = int(str(gdb_value.address).split()[0], 0)

            source_desc, lineno = self.get_source_desc(frame)
            a = ', '.join('%s=%s' % (name, val) for name, val in func_args)
            print '#%-2d 0x%016x in %s(%s)' % (index, func_address, func_name, a),
            if source_desc.filename is not None:
                print 'at %s:%s' % (source_desc.filename, lineno),
            print
            try:
                source = source_desc.get_source(lineno - 5, lineno + 5,
                                                mark_line=lineno, lex_entire=True)
                print source
            except gdb.GdbError:
                pass


        def invoke(self, args, from_tty):
            self.newest_first_order(args, from_tty)


        def newest_first_order(self, args, from_tty):
            frame = gdb.newest_frame()
            index = 0
            while frame:
                frame.select()
                self.print_stackframe(frame, index)
                index += 1
                frame = frame.older()


        def newest_last_order(self, args, from_tty):
            frame = gdb.newest_frame()
            n_frames = 0;
            while frame.older():
                frame = frame.older()
                n_frames += 1
            index = 0
            while frame:
                frame.select()
                self.print_stackframe(frame, index)
                index += 1
                frame = frame.newer()


    trace = SageBacktrace.register()
    trace.invoke(None, None)


except Exception as e:
    print 'Exception: ', type(e), e
    import traceback
    traceback.print_exc()

sys.stdout.flush()<|MERGE_RESOLUTION|>--- conflicted
+++ resolved
@@ -19,15 +19,12 @@
     """
     Cython extra debug information files
     """
-<<<<<<< HEAD
     try:
         from sage.env import SAGE_SRC
     except ImportError:
         SAGE_SRC = os.environ.get('SAGE_SRC',
                 os.path.join(os.environ['SAGE_ROOT'], 'src'))
-=======
->>>>>>> 365232a3
-    pattern = os.path.join(os.environ['SAGE_SRC'], 'cython_debug',
+    pattern = os.path.join(SAGE_SRC, 'cython_debug',
                            'cython_debug_info_*')
     return glob.glob(pattern)
 
