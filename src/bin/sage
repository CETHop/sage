#!/usr/bin/env bash

usage() {
    echo "----------------------------------------------------------------------"
    grep -i version "$SAGE_LOCAL/bin/sage-banner"
    echo "----------------------------------------------------------------------"
    echo
    ####  1.......................26..................................................78
    ####  |.....................--.|...................................................|
    echo "Optional arguments:"
    echo "  file.<sage|py|spyx> -- run given .sage, .py or .spyx files"
    echo "  -advanced           -- list all command line options"
    echo "  -c <cmd>            -- Evaluates cmd as sage code"
    echo "  -experimental       -- list all experimental packages that can be installed"
    echo "  -gap [...]          -- run Sage's Gap with given arguments"
    echo "  -gp [...]           -- run Sage's PARI/GP calculator with given arguments"
    echo "  -h, -?              -- print this help message"
    echo "  -i [packages]       -- install the given Sage packages"
    echo "  -inotebook [...]    -- start the *insecure* Sage notebook"
    echo "  -maxima [...]       -- run Sage's Maxima with given arguments"
    echo "  -mwrank [...]       -- run Sage's mwrank with given arguments"
    echo "  -n, -notebook [...] -- start the Sage notebook (options are the same"
    echo "                         as for the notebook command in Sage)"
    echo "  -optional           -- list all optional packages that can be installed"
    echo "  -python [...]       -- run the Python interpreter"
    echo "  -R [...]            -- run Sage's R with given arguments"
    echo "  -singular [...]     -- run Sage's singular with given arguments"
    echo "  -sqlite3 [...]      -- run Sage's sqlite3 with given arguments"
    echo "  -root               -- print the Sage root directory"
    echo "  --nodotsage         -- run Sage without using the user's .sage directory:"
    echo "                         create and use a temporary .sage directory instead"
    echo "  -t [options] <--all|files|dir>"
    echo "                      -- test examples in .py, .pyx, .sage, .tex or .rst files"
    echo "                         selected options:"
    echo "                           --long - include lines with the phrase 'long time'"
    echo "                           --verbose - print debugging output during the test"
    echo "                           --optional - controls which optional tests are run"
    echo "                           --help - show all testing options"
    echo "  -upgrade [url]      -- download, build and install standard packages from"
    echo "                         given url.  If url not given, automatically selects a"
    echo "                         suitable mirror.  If url='ask', it lets you select"
    echo "                         the mirror (uses SAGE_SERVER as default)."
    echo "  -v, -version        -- print the Sage version"
    exit 0
}

usage_advanced() {
    echo "----------------------------------------------------------------------"
    grep -i version "$SAGE_LOCAL/bin/sage-banner"
    echo "----------------------------------------------------------------------"
    echo
    ####  1.......................26..................................................78
    ####  |.....................--.|...................................................|
    echo "Running Sage:"
    echo "  file.[sage|py|spyx] -- run given .sage, .py or .spyx files"
    echo "  -advanced           -- print this advanced help message"
    echo "  -c <cmd>            -- Evaluates cmd as sage code"
    echo "  -h, -?              -- print short help message"
    echo "  -min [...]          -- do not populate global namespace (must be first"
    echo "                         option)"
    echo "  -preparse <file.sage> -- preparse file.sage and produce corresponding file.sage.py"
    echo "  -q                  -- quiet; start with no banner"
    echo "  -root               -- print the Sage root directory"
    echo "  -gthread, -qthread, -q4thread, -wthread, -pylab"
    echo "                      -- pass the option through to ipython"
    echo "  -v, -version        -- print the Sage version"

    echo
    ####  1.......................26..................................................78
    ####  |.....................--.|...................................................|
    echo "Running the notebook:"
    echo "  -bn, -build-and-notebook [...] -- build the Sage library then start"
    echo "                         the Sage notebook"
    echo "  -inotebook [...]    -- start the *insecure* Sage notebook"
    echo "  -n, -notebook [...] -- start the Sage notebook (options are the same"
    echo "                         as for the notebook command in Sage)"

    echo
    ####  1.......................26..................................................78
    ####  |.....................--.|...................................................|
    echo "Running external programs:"
    echo "  -cleaner            -- run the Sage cleaner"
    echo "  -cython [...]       -- run Cython with given arguments"
    echo "  -ecl [...]          -- run Common Lisp"
    echo "  -gap [...]          -- run Sage's Gap with given arguments"
    echo "  -gdb                -- run Sage under the control of gdb"
    echo "  -gp [...]           -- run Sage's PARI/GP calculator with given arguments"
    echo "  -ipython [...]      -- run Sage's IPython using the default environment (not"
    echo "                         Sage), passing additional options to IPython"
    echo "  -kash [...]         -- run Sage's Kash with given arguments"
    test -x "$SAGE_LOCAL/bin/kash" || \
    echo "                         (not installed currently, run sage -i kash)"
    echo "  -lisp [...]         -- run Lisp interpreter included with Sage"
    echo "  -M2 [...]           -- run Sage's Macaulay2 with given arguments"
    test -x "$SAGE_LOCAL/bin/M2" || \
    echo "                         (not installed currently, run sage -i macaulay2)"
    echo "  -maxima [...]       -- run Sage's Maxima with given arguments"
    echo "  -mwrank [...]       -- run Sage's mwrank with given arguments"
    echo "  -python [...]       -- run the Python interpreter"
    echo "  -R [...]            -- run Sage's R with given arguments"
    echo "  -scons [...]        -- run Sage's scons"
    echo "  -sh [...]           -- run \$SHELL ($SHELL) with Sage environment variables"
    echo "  -singular [...]     -- run Sage's singular with given arguments"
    echo "  -sqlite3 [...]      -- run Sage's sqlite3 with given arguments"
    echo "  -twistd [...]       -- run Twisted server"

    echo
    ####  1.......................26..................................................78
    ####  |.....................--.|...................................................|
    echo "Installing packages and upgrading:"
    echo "  -experimental       -- list all experimental packages that can be installed"
    echo "  -f [opts] [packages]-- shortcut for -i -f: force build of the given Sage"
    echo "                         packages"
    echo "  -i [opts] [packages]-- install the given Sage packages (unless they are"
    echo "                         already installed); if no packages are given, print"
    echo "                         a list of all installed packages.  Options:"
    echo "                           -c -- run the packages' test suites"
    echo "                           -f -- force build: install the packages even"
    echo "                                 if they are already installed"
    echo "                           -s -- do not delete the spkg/build directories"
    echo "                                 after a successful build"
    echo "  -info [packages]    -- print the SPKG.txt of the given packages"
    echo "  -optional           -- list all optional packages that can be installed"
    echo "  -standard           -- list all standard packages that can be installed"
   #echo "  -update             -- download latest non-optional Sage packages (do not build them)"
   #echo "  -update-build       -- build and install all downloaded non-optional Sage packages"
    echo "  -upgrade [url]      -- download, build and install standard packages from"
    echo "                         given url.  If url not given, automatically selects a"
    echo "                         suitable mirror.  If url='ask', it lets you select"
    echo "                         the mirror (uses SAGE_SERVER as default)."

    echo
    ####  1.......................26..................................................78
    ####  |.....................--.|...................................................|
    echo "Building and testing the Sage library:"
    echo "  -b [branch]         -- build Sage library.  If branch is given, switch to"
    echo "                         branch in devel/sage-branch and build that branch"
    echo "  -sync-build         -- delete old code and other files in the Sage library"
    echo "                         that have already been deleted from devel/sage but"
    echo "                         remain in the build directory.  This is sometimes"
    echo "                         necessary because \`sage -b\` merely copies new or"
    echo "                         modified files to the target directory."
    echo "  -ba [branch]        -- same as -b and rebuild all Cython code"
    echo "  -ba-force [branch]  -- same as -ba, but don't query before rebuilding"
    echo "  -br [branch]        -- switch to, build, and run Sage given branch"
    echo "  -bt [...]           -- build and test, options like -t below"
    echo "  -btp <N> [...]      -- build and test parallel, options like -tp below"
    echo "  -btnew [...]        -- build and test modified files, options like -tnew"
    echo "  -fixdoctests <file.py> -- create <file.py>.out that would pass the doctests"
    echo "                            and output a patch"
    echo "  -startuptime [module]  -- display how long each component of Sage takes to"
    echo "                            start up; optionally specify a module to get more"
    echo "                            details about that particular module"
    echo "  -t [options] <--all|files|dir>"
    echo "                      -- test examples in .py, .pyx, .sage, .tex or .rst files"
    echo "                         selected options:"
    echo "                           --long - include lines with the phrase 'long time'"
    echo "                           --verbose - print debugging output during the test"
    echo "                           --optional - controls which optional tests are run"
    echo "                           --randorder[=seed] - randomize order of tests"
    echo "                           --new - only test files modified since last commit"
    echo "                           --initial - only show the first failure per block"
    echo "                           --debug - drop into PDB after an unexpected error"
    echo "                           --failed - only test files that failed last test"
    echo "                           --help - show all testing options"
    echo "  -tp <N> [...]       -- like -t above, but tests in parallel using N threads"
    echo "                         with 0 interpreted as a sensible default"
    echo "  -testall [options]  -- test all source files, docs, and examples.  options"
    echo "                         like -t"

    echo
    ####  1.......................26..................................................78
    ####  |.....................--.|...................................................|
    echo "Documentation:"
    echo "  -coverage <files>   -- give info about doctest coverage of files"
    echo "  -coverageall        -- give summary info about doctest coverage of all"
    echo "                         files in the Sage library"
    echo "  -docbuild [lang/]<document> <html|pdf|...> -- Build the Sage documentation"
    echo "  -search_src <string> -- search through all the Sage library code for string"
    echo "  -search_doc <string> -- search through the Sage documentation for string"
    echo "  -grep <string>      -- same as -search_src"
    echo "  -grepdoc <string>   -- same as -search_doc"

    echo
    ####  1.......................26..................................................78
    ####  |.....................--.|...................................................|
    echo "File conversion:"
    echo "  -rst2txt [...]      -- Generates Sage worksheet text file from standalone"
    echo "                         reStructuredText source."
    echo "  -rst2sws [...]      -- Generates Sage worksheet (.sws) from standalone"
    echo "                         reStructuredText source."

    echo
    ####  1.......................26..................................................78
    ####  |.....................--.|...................................................|
    echo "Making Sage packages or distributions:"
    echo "  -bdist VER          -- build a binary distribution of Sage"
    echo "  -combinat [...]     -- run sage-combinat patch management script"
    echo "  -crap sage-ver.tar  -- detect suspicious garbage in sage source tarball"
    echo "  -pkg <dir>          -- create Sage package dir.spkg from a given directory"
    echo "  -pkg_nc <dir>       -- as -pkg, but do not compress the package"
    echo "  -rsyncdist VER      -- build an rsyncable source distribution of Sage (you"
    echo "                         must first run sage -sdist VER for this to work)"
    echo "  -sdist VER          -- build a source distribution of Sage"

    echo
    ####  1.......................26..................................................78
    ####  |.....................--.|...................................................|
    echo "Valgrind memory debugging:"
    echo "  -cachegrind         -- run Sage using Valgrind's cachegrind tool.  The log"
    echo "                         files are named sage-cachegrind.PID can be found in"
    echo "                         $DOT_SAGE"
    echo "  -callgrind          -- run Sage using Valgrind's callgrind tool.  The log"
    echo "                         files are named sage-callgrind.PID can be found in"
    echo "                         $DOT_SAGE"
    echo "  -massif             -- run Sage using Valgrind's massif tool.  The log"
    echo "                         files are named sage-massif.PID can be found in"
    echo "                         $DOT_SAGE"
    echo "  -memcheck           -- run Sage using Valgrind's memcheck tool.  The log"
    echo "                         files are named sage-memcheck.PID can be found in"
    echo "                         $DOT_SAGE"
    echo "  -omega              -- run Sage using Valgrind's omega tool.  The log"
    echo "                         files are named sage-omega.PID can be found in"
    echo "                         $DOT_SAGE"
    echo "  -valgrind           -- this is an alias for -memcheck"
    echo
    echo "You can also use -- before a long option, e.g., 'sage --optional'."
    echo
    exit 0
}

# Check for '--nodotsage' before sourcing sage-env; otherwise sage-env
# will already have set some environment variables with the old
# setting for DOT_SAGE.
if [ "$1" = '--nodotsage' ]; then
    export DOT_SAGE=`mktemp -d ${TMPDIR:-/tmp}/dotsageXXXXXX`
    shift
    command "$0" "$@"
    status=$?
    rm -rf "$DOT_SAGE"
    exit $status
fi

# Make sure this doesn't produce output (in case we use this in scripts).
. "$0-env" >&2
if [ $? -ne 0 ]; then
    echo >&2 "Error setting environment variables by sourcing '$SAGE_ROOT/spkg/bin/sage-env';"
    echo >&2 "possibly contact sage-devel (see http://groups.google.com/group/sage-devel)."
    exit 1
fi


if [ $# -gt 0 ]; then
  if [ "$1" = '-h' -o "$1" = '-?' -o "$1" = '-help' -o "$1" = '--help' ]; then
     usage
  fi
  if [ "$1" = "-advanced" -o "$1" = "--advanced" ]; then
     usage_advanced
  fi
fi


# Prepare for running Sage, either interactively or non-interactively.
sage_setup() {
    # Check that we're not in a source tarball which hasn't been built yet (#13561).
    if [ ! -d "$SAGE_LOCAL/lib/python/site-packages/sage" ]; then
        echo >&2 '************************************************************************'
        echo >&2 'It seems that you are attempting to run Sage from an unpacked source'
        echo >&2 'tarball, but you have not compiled it yet (or maybe the build has not'
        echo >&2 'finished). You should run `make` in the Sage root directory first.'
        echo >&2 'If you did not intend to build Sage from source, you should download'
        echo >&2 'a binary tarball instead. Read README.txt for more information.'
        echo >&2 '************************************************************************'
        exit 1
    fi

    # Display the startup banner
    if [ "$SAGE_BANNER" != "no" ]; then
        cat "$SAGE_LOCAL/bin/sage-banner"
    fi

    maybe_sage_location

    if [ ! -d "$IPYTHONDIR" ]; then
        # make sure that $DOT_SAGE exists so that ipython will happily
        # create its config directories there.  If DOT_SAGE doesn't
        # exist, ipython complains.
        mkdir -p "$DOT_SAGE"
    fi
    sage-cleaner &>/dev/null &
}


# Check to see if the whole Sage install tree has moved.  If so,
# change various hardcoded paths.  Skip this if we don't have write
# access to $SAGE_LOCAL (e.g. when running as a different user) or
# if Python and sage-location haven't been installed yet.
maybe_sage_location()
{
    if [ -w "$SAGE_LOCAL" ]; then
        if [ -x "$SAGE_LOCAL/bin/python" ] && [ -x "$SAGE_LOCAL/bin/sage-location" ]; then
            sage-location || exit $?
        fi
    fi
}


# Start an interactive Sage session, this function never returns.
interactive_sage() {
    sage_setup
    exec sage-ipython "$@" -i
}

if [ "$1" = '-min' -o "$1" = '--min' ]; then
    shift
    export SAGE_IMPORTALL=no
fi

if [ "$1" = '-q' ]; then
    shift
    export SAGE_BANNER="no"
fi

if [ $# -eq 0 ]; then
    interactive_sage
fi

if [ "$1" = '-cleaner' -o "$1" = '--cleaner' ]; then
    exec sage-cleaner
fi

#####################################################################
# Report information about the Sage environment
#####################################################################

if [ "$1" = '-v' -o "$1" = '-version' -o "$1" = '--version' ]; then
    exec sed -n -e '/Version/s/^[ |]\{1,\}//;/Version/s/[ |]\{1,\}$//p' \
        "$SAGE_LOCAL"/bin/sage-banner
fi

if [ "$1" = '-root'  -o "$1" = '--root' ]; then
    echo "$SAGE_ROOT"
    exit 0
fi

#####################################################################
# Run Sage's versions of the standard Algebra/Geometry etc. software
#####################################################################

if [ "$1" = '-axiom' -o "$1" = '--axiom' ]; then
    shift
    exec axiom "$@"
fi

if [ "$1" = '-combinat' -o "$1" = '--combinat' ]; then
    shift
    exec sage-combinat "$@"
fi

if [ "$1" = '-gap' -o "$1" = '--gap' ]; then
    shift
    exec "$SAGE_LOCAL/bin/gap" "$@"
fi

if [ "$1" = '-gp' -o "$1" = '--gp' ]; then
    shift
    exec "$SAGE_LOCAL/bin/gp" "$@"
fi

if [ "$1" = '-singular' -o "$1" = '--singular' ]; then
    shift
    exec "$SAGE_LOCAL/bin/singular" "$@"
fi

if [ "$1" = '-sqlite3' -o "$1" = '--sqlite3' ]; then
    shift
    exec "$SAGE_LOCAL/bin/sqlite3" "$@"
fi

if [ "$1" = '-twistd' -o "$1" = '--twistd' ]; then
    shift
    exec "$SAGE_LOCAL/bin/twistd" "$@"
fi

if [ "$1" = '-ecl' -o "$1" = '--ecl' ]; then
    shift
    exec "$SAGE_LOCAL/bin/ecl" "$@"
fi

if [ "$1" = '-lisp' -o "$1" = '--lisp' ]; then
    shift
    exec "$SAGE_LOCAL/bin/ecl" "$@"
fi

if [ "$1" = '-kash' -o "$1" = '--kash' ]; then
    shift
    exec "$SAGE_LOCAL/bin/kash" "$@"
fi

if [ "$1" = '-fixdoctests' -o "$1" = '--fixdoctests' ]; then
    shift
    exec sage-fixdoctests "$@"
fi

if [ "$1" = '-maxima' -o "$1" = '--maxima' ]; then
    shift
    exec "$SAGE_LOCAL/bin/maxima" "$@"
fi

if [ "$1" = '-mwrank' -o "$1" = '--mwrank' ]; then
    shift
    exec "$SAGE_LOCAL/bin/mwrank" "$@"
fi

if [ "$1" = '-M2' -o "$1" = '--M2' ]; then
    shift
    exec "$SAGE_LOCAL/bin/M2" "$@"
fi

if [ "$1" = '-scons' -o "$1" = '--scons' ]; then
    shift
    exec "$SAGE_LOCAL/bin/scons" "$@"
fi

if [ "$1" = '-python' -o "$1" = '--python' ]; then
    shift
    exec python "$@"
fi

if [ "$1" = '-R' -o "$1" = '--R' ]; then
    shift
    exec "$SAGE_LOCAL/bin/R" "$@"
fi

if [ "$1" = '-ipython' -o "$1" = '--ipython' ]; then
    shift
    exec "$SAGE_LOCAL/bin/ipython" "$@"
fi

if [ "$1" = '-sh' -o "$1" = '--sh' ]; then
    # AUTHORS:
    # - Carl Witty and William Stein: initial version
    # - Craig Citro: add options for not loading profile
    # - Martin Albrecht: fix zshell prompt (#11866)
    # - John Palmieri: shorten the prompts, and don't print messages if
    #   there are more arguments to 'sage -sh' (#11790)
    shift
    # If $SHELL is unset, default to bash
    if [ -z "$SHELL" ]; then
        export SHELL=bash
    fi
    # We must start a new shell with no .profile or .bashrc files
    # processed, so that we know our path is correct
    SHELL_NAME=`basename "$SHELL"`
    # Check for SAGE_SHPROMPT.  If defined, use for the prompt.  If
    # not, check for already-defined $PS1, and if defined use that.
    # $PS1 should only be available if it is defined in
    # $DOT_SAGE/sagerc.
    if [ -n "$SAGE_SHPROMPT" ]; then
        oldPS1=$SAGE_SHPROMPT
    elif [ -n "$PS1" ]; then
        oldPS1=$PS1
    fi
    # Set the default prompt.  If available, use reverse video to
    # highlight the string "(sage-sh)".
    if tput rev &>/dev/null; then
        color_prompt=yes
    fi
    case "$SHELL_NAME" in
        bash)
            SHELL_OPTS="--norc"
            if [ "$color_prompt" = yes ]; then
                PS1="\[$(tput rev)\](sage-sh)\[$(tput sgr0)\] \u@\h:\W\$ "
            else
                PS1="(sage-sh) \u@\h:\w\$ "
            fi
            export PS1
            ;;
        csh)
            # csh doesn't seem to allow the specification of a different
            # .cshrc file, and the prompt can only be set in this file, so
            # don't bother changing the prompt.
            SHELL_OPTS="-f"
            ;;
        ksh)
            SHELL_OPTS="-p"
            if [ "$color_prompt" = yes ] ; then
                PS1="$(tput rev)(sage-sh)$(tput sgr0) $USER@`hostname -s`:\${PWD##*/}$ "
            else
                PS1="(sage-sh) $USER@`hostname -s`:\${PWD##*/}$ "
            fi
            export PS1
            ;;
        sh)
            # We don't really know which shell "sh" is (it could be
            # bash, but this is not guaranteed), so we don't set
            # SHELL_OPTS.
            if [ "$color_prompt" = yes ] ; then
                PS1="$(tput rev)(sage-sh)$(tput sgr0) $USER@`hostname -s`:\${PWD##*/}$ "
            else
                PS1="(sage-sh) $USER@`hostname -s`:\${PWD}$ "
            fi
            export PS1
            ;;
        tcsh)
            # tcsh doesn't seem to allow the specification of a different
            # .tcshrc file, and the prompt can only be set in this file, so
            # don't bother changing the prompt.
            SHELL_OPTS="-f"
            ;;
        zsh)
            PS1="%S(sage-sh)%s %n@%m:%~$ "
            # In zsh, the system /etc/zshenv is *always* run,
            # and this may change the path (like on OSX), so we'll
            # create a temporary .zshenv to reset the path
            ZDOTDIR=$DOT_SAGE && export ZDOTDIR
            cat >"$ZDOTDIR/.zshenv" <<EOF
PATH="$PATH" && export PATH
EOF
            SHELL_OPTS=" -d"
            export PS1
            ;;
        *)
            export PS1='(sage-sh) $ '
            ;;
    esac
    if [ -n "$oldPS1" ]; then
        PS1="$oldPS1"
        export PS1
    fi
    if [ $# -eq 0 ]; then
        # No arguments, so print informative message...
        echo >&2
        echo >&2 "Starting subshell with Sage environment variables set.  Don't forget"
        echo >&2 "to exit when you are done.  Beware:"
        echo >&2 " * Do not do anything with other copies of Sage on your system."
        echo >&2 " * Do not use this for installing Sage packages using \"sage -i\" or for"
        echo >&2 "   running \"make\" at Sage's root directory.  These should be done"
        echo >&2 "   outside the Sage shell."
        echo >&2
        if [ -n "$SHELL_OPTS" ]; then
            echo >&2 "Bypassing shell configuration files..."
            echo >&2
        fi
        echo >&2 "Note: SAGE_ROOT=$SAGE_ROOT"
        "$SHELL" $SHELL_OPTS "$@"
        status=$?
        echo "Exited Sage subshell." 1>&2
    else
        exec "$SHELL" $SHELL_OPTS "$@"
        # If 'exec' returns, an error occurred:
        status=$?
        echo >&2 "Fatal error: 'exec \"$SHELL\" \"$@\"' failed!"
    fi
    exit $status
fi

<<<<<<< HEAD
if [ "$1" = '-merge' -o "$1" = '--merge' ]; then
    shift
    exec sage-apply-ticket "$@"
=======
if [ "$1" = '-hg' -o "$1" = '--hg' ]; then
    shift
    # Disable HGPLAIN, so we use all user defaults
    # (both in $SAGE_LOCAL/etc/mercurial and $HOME/.hgrc)
    unset HGPLAIN
    exec "$SAGE_LOCAL/bin/hg" "$@"
>>>>>>> d969e11f
fi

#####################################################################
# Test coverage of a module?
#####################################################################

if [ "$1" = "-coverage" -o "$1" = "--coverage" ]; then
    shift
    exec sage-coverage "$@"
fi

if [ "$1" = "-coverageall" -o "$1" = "--coverageall" ]; then
    shift
    exec sage-coverageall "$@"
fi

#####################################################################
# File conversion
#####################################################################

if [ "$1" = '-rst2txt' -o "$1" = '--rst2txt' ]; then
    shift
    exec sage-rst2txt "$@"
fi

if [ "$1" = '-rst2sws' -o "$1" = '--rst2sws' ]; then
    shift
    exec sage-rst2sws "$@"
fi

#####################################################################
# Crap
#####################################################################

if [ "$1" = "-crap" -o "$1" = "--crap" ]; then
    shift
    exec sage-crap $@
fi

#####################################################################
# Run Sage's versions of the standard Algebra/Geometry etc. software
#####################################################################

build_sage() {
    maybe_sage_location
    sage-build "$@" || exit $?
}

if [ "$1" = "-notebook" -o "$1" = '--notebook' -o "$1" = '-n' ]; then
    shift
    sage-cleaner &>/dev/null &
    exec sage-notebook "$@"
fi

if [ "$1" = "-bn" -o "$1" = "--build-and-notebook" ]; then
    shift
    build_sage
    sage-cleaner &>/dev/null &
    exec sage-notebook "$@"
fi

if [ "$1" = "-inotebook" -o "$1" = '--inotebook' ]; then
    shift
    sage-cleaner &>/dev/null &
    exec sage-notebook-insecure "$@"
fi

if [ "$1" = '-grep' -o "$1" = "--grep" -o "$1" = "-search_src" -o "$1" = "--search_src" ]; then
   shift
   sage-grep "$@"
   exit 0
fi

if [ "$1" = '-grepdoc' -o "$1" = "--grepdoc" -o "$1" = "-search_doc" -o "$1" = "--search_doc" ]; then
   shift
   sage-grepdoc "$@"
   exit 0
fi

if [ "$1" = '-b' ]; then
    shift
    time build_sage "$@"
    exit $?
fi

if [ "$1" = '-br' -o "$1" = "--br" ]; then
    shift
    build_sage "$@"
    interactive_sage
fi

if [ "$1" = '-r' ]; then
   shift
   interactive_sage
fi

if [ "$1" = '-ba' ]; then
    shift
    echo " *** WARNING ***"
    echo " You are about to rebuild the entire Sage library."
    echo " This will take a significant amount of time."
    echo " (Use --ba-force instead of -ba to skip this prompt.)"
    echo -n " Do you want to proceed? [y/n] "
    read CHOICE
    while [ "$CHOICE" != "y" -a "$CHOICE" != "n" ]; do
        echo -n " Choose one of y, n: "
        read CHOICE
    done
    if [ $CHOICE = 'n' ]; then
        exit 0
    fi
    build_sage -b "$@"
    exit $?
fi

if [ "$1" = '-ba-force' -o "$1" = '--ba-force' ]; then
    shift
    build_sage -b "$@"
    exit $?
fi

if [ "$1" = '-sync-build' -o "$1" = '--sync-build' ]; then
    shift
    cd "$SAGE_ROOT"
    exec sage-sync-build.py "$@"
fi

if [ "$1" = '-t' -o "$1" = '-bt' -o "$1" = '-tp' -o "$1" = '-btp' ]; then
    if [ "$1" = '-bt' -o "$1" = '-btp' ]; then
        build_sage
    fi
    if [ ! -f  "$DOT_SAGE"/init.sage ]; then
        echo >&2 "init.sage does not exist ... creating"
        touch "$DOT_SAGE"/init.sage
    fi
    SAGE_BANNER="no"
    sage_setup
    if [ "$1" = '-tp' -o "$1" = '-btp' ]; then
        shift
        exec sage-runtests -p "$@"
    else
        shift
        exec sage-runtests "$@"
    fi
fi

if [ "$1" = '-tnew' -o "$1" = '-btnew' ]; then
    if [ "$1" = '-btnew' ]; then
        build_sage
    fi
    shift
    SAGE_BANNER="no"
    sage_setup
    exec sage-runtests --new "$@"
fi

if [ "$1" = '-testall' -o "$1" = "--testall" ]; then
    shift
    SAGE_BANNER="no"
    sage_setup
    exec sage-runtests -a "$@"
fi

if [ "$1" = '-patchbot' -o "$1" = "--patchbot" ]; then
    shift
    cd "$SAGE_ROOT"
    exec "$SAGE_LOCAL/bin/patchbot/patchbot.py" "$@"
fi

if [ "$1" = '-c' ]; then
    shift
    SAGE_BANNER="no"
    sage_setup
    unset TERM  # See Trac #12263
    exec sage-eval "$@"
fi

install() {
    maybe_sage_location

    mkdir -p "$SAGE_LOGS"
    for PKG in "$@"
    do
        # Check for options
        case "$PKG" in
            -f) OPTF="-f"
                continue;;
            -m) OPTS="-s"
                echo >&2 "Warning: the -m option is deprecated since Sage 5.0.  Use -s instead."
                continue;;
            -s) OPTS="-s"
                continue;;
            -c) OPTC="-c"
                continue;;
            --check) OPTC="-c"
                continue;;
            -info) OPTINFO="--info"
                continue;;
            --info) OPTINFO="--info"
                continue;;
            -*) echo >&2 "Error: unknown option '$PKG'"
                exit 2;;
        esac

        PKG_NAME=`echo "$PKG" | sed -e "s/\.spkg$//"`
        PKG_NAME=`basename "$PKG_NAME"`

        "$SAGE_ROOT"/build/pipestatus \
            "sage-spkg $OPTINFO $OPTF $OPTS $OPTC '$PKG' 2>&1" \
            "(trap '' SIGINT; tee -a '$SAGE_ROOT/logs/install.log' '$SAGE_LOGS/$PKG_NAME.log')"
        # Do not try to install further packages if one failed
        if [ $? -ne 0 ]; then
            exit 1
        fi
    done
    exit 0
}

if [ "$1" = '-optional' -o "$1" = "--optional" ]; then
    exec sage-list-optional
fi

if [ "$1" = '-experimental' -o "$1" = "--experimental" ]; then
    exec sage-list-experimental
fi

if [ "$1" = '-standard' -o "$1" = "--standard" ]; then
    exec sage-list-standard
fi

if [ "$1" = '-i' ]; then
    shift
    # If there are no further arguments, simply list all installed
    # packages.
    if [ $# -eq 0 ]; then
        exec sage-spkg
    fi
    install "$@"
fi

if [ "$1" = '-f' ]; then
    shift
    # If there are no further arguments, simply list all installed
    # packages.
    if [ $# -eq 0 ]; then
        exec sage-spkg
    fi
    install -f "$@"
fi

if [ "$1" = '-info' -o "$1" = '--info' ]; then
    shift
    for PKG in "$@"
    do
        sage-spkg --info "$PKG" || exit $?
    done
    exit 0
fi

if [ "$1" = '-pkg' -o "$1" = '-spkg' -o "$1" = "--pkg" -o "$1" = "--spkg" ]; then
    shift
    exec sage-pkg "$@"
fi

if [ "$1" = '-pkg_nc' -o "$1" = "--pkg_nc" ]; then
    shift
    exec sage-pkg -n "$@"
fi

if [ "$1" = '-sdist' -o "$1" = "--sdist" ]; then
    shift
    maybe_sage_location
    exec sage-sdist "$@"
fi

if [ "$1" = '-rsyncdist' -o "$1" = "--rsyncdist" ]; then
    if [ $# -ne 2 ]; then
        echo >&2 "** MISSING VERSION NUMBER! **"
        exit 2
    fi
    maybe_sage_location
    exec sage-rsyncdist $2
fi

if [ "$1" = '-bdist' -o "$1" = "--bdist" ]; then
    shift
    maybe_sage_location
    exec sage-bdist "$@"
fi

#if [ "$1" = '-update' ]; then
#    sage-update
#    exit $?
#fi

#if [ "$1" = '-update-build' -o "$1" = "--update-build" ]; then
#    sage-update-build
#    sage-update-build
#    exit $?
#fi

if [ "$1" = '-upgrade' -o "$1" = "--upgrade" ]; then
    shift
    sage-upgrade "$@"
    exit $?
fi

if [ "$1" = "-docbuild" -o "$1" = "--docbuild" ]; then
    shift
<<<<<<< HEAD
    exec python "$SAGE_SRC/doc/common/builder.py" "$@"
=======
    exec python "$SAGE_DOC/common/builder.py" "$@"
>>>>>>> d969e11f
fi

if [ "$1" = '-gdb' -o "$1" = "--gdb" ]; then
    shift
    sage_setup
    if [ "$SAGE_DEBUG" = "no" ]; then
        gdb -x "$SAGE_LOCAL/bin/sage-gdb-commands" \
            -args python "$SAGE_LOCAL/bin/sage-ipython" "$@" -i
    else
        cygdb "$SAGE_SRC" "$SAGE_SRC/sage" \
            -x "$SAGE_LOCAL/bin/sage-gdb-commands" \
            -args python "$SAGE_LOCAL/bin/sage-ipython" "$@" -i
    fi
    exit $?
fi

if [ "$1" = '-preparse' -o "$1" = "--preparse" ]; then
    shift
    exec sage-preparse "$@"
fi

if [ "$1" = "-cython" -o "$1" = '--cython' -o "$1" = '-pyrex' -o "$1" = "--pyrex" ]; then
    shift
    exec sage-cython "$@"
fi

if [ "$1" = '-valgrind' -o "$1" = "--valgrind" -o "$1" = '-memcheck' -o "$1" = "--memcheck" ]; then
    shift
    sage_setup
    exec sage-valgrind "$@"
fi

if [ "$1" = '-massif' -o "$1" = "--massif" ]; then
    shift
    sage_setup
    exec sage-massif "$@"
fi

if [ "$1" = '-cachegrind' -o "$1" = "--cachegrind" ]; then
    shift
    sage_setup
    exec sage-cachegrind "$@"
fi

if [ "$1" = '-callgrind' -o "$1" = "--callgrind" ]; then
    shift
    sage_setup
    exec sage-callgrind "$@"
fi

if [ "$1" = '-omega' -o "$1" = "--omega" ]; then
    shift
    sage_setup
    exec sage-omega "$@"
fi

if [ "$1" = '-startuptime' -o "$1" = '--startuptime' ]; then
    exec sage-startuptime.py "$@"
fi

if [ "$1" = '-gthread' -o "$1" = '-qthread' -o "$1" = '-q4thread' -o "$1" = '-wthread' -o "$1" = '-pylab' ]; then
    # Intentionally no "shift" here
    interactive_sage "$@"
fi

if [ $# -ge 1 ]; then
    T=`echo "$1" | sed -e "s/.*\.//"`
    if [ "$T" = "spkg" ]; then
        install "$@"
    fi
    SAGE_BANNER="no"
    sage_setup
    unset TERM  # See Trac #12263
    exec sage-run "$@"
fi<|MERGE_RESOLUTION|>--- conflicted
+++ resolved
@@ -555,20 +555,6 @@
     exit $status
 fi
 
-<<<<<<< HEAD
-if [ "$1" = '-merge' -o "$1" = '--merge' ]; then
-    shift
-    exec sage-apply-ticket "$@"
-=======
-if [ "$1" = '-hg' -o "$1" = '--hg' ]; then
-    shift
-    # Disable HGPLAIN, so we use all user defaults
-    # (both in $SAGE_LOCAL/etc/mercurial and $HOME/.hgrc)
-    unset HGPLAIN
-    exec "$SAGE_LOCAL/bin/hg" "$@"
->>>>>>> d969e11f
-fi
-
 #####################################################################
 # Test coverage of a module?
 #####################################################################
@@ -876,11 +862,7 @@
 
 if [ "$1" = "-docbuild" -o "$1" = "--docbuild" ]; then
     shift
-<<<<<<< HEAD
-    exec python "$SAGE_SRC/doc/common/builder.py" "$@"
-=======
     exec python "$SAGE_DOC/common/builder.py" "$@"
->>>>>>> d969e11f
 fi
 
 if [ "$1" = '-gdb' -o "$1" = "--gdb" ]; then
